/*
 * Copyright 2002-2019 the original author or authors.
 *
 * Licensed under the Apache License, Version 2.0 (the "License");
 * you may not use this file except in compliance with the License.
 * You may obtain a copy of the License at
 *
 *      http://www.apache.org/licenses/LICENSE-2.0
 *
 * Unless required by applicable law or agreed to in writing, software
 * distributed under the License is distributed on an "AS IS" BASIS,
 * WITHOUT WARRANTIES OR CONDITIONS OF ANY KIND, either express or implied.
 * See the License for the specific language governing permissions and
 * limitations under the License.
 */

package org.springframework.cache.jcache.interceptor;

import java.lang.annotation.Annotation;
import java.lang.reflect.Method;
import java.util.ArrayList;
import java.util.Arrays;
import java.util.Collections;
import java.util.LinkedHashSet;
import java.util.List;
import java.util.Set;
import javax.cache.annotation.CacheInvocationParameter;
import javax.cache.annotation.CacheKey;
import javax.cache.annotation.CacheMethodDetails;
import javax.cache.annotation.CacheValue;

import org.springframework.cache.interceptor.CacheResolver;
import org.springframework.util.Assert;
import org.springframework.util.ExceptionTypeFilter;

/**
 * A base {@link JCacheOperation} implementation.
 *
 * @author Stephane Nicoll
 * @since 4.1
 * @param <A> the annotation type
 */
abstract class AbstractJCacheOperation<A extends Annotation> implements JCacheOperation<A> {

	private final CacheMethodDetails<A> methodDetails;

	private final CacheResolver cacheResolver;

	protected final List<CacheParameterDetail> allParameterDetails;


	/**
	 * Construct a new {@code AbstractJCacheOperation}.
	 * @param methodDetails the {@link CacheMethodDetails} related to the cached method
	 * @param cacheResolver the cache resolver to resolve regular caches
	 */
	protected AbstractJCacheOperation(CacheMethodDetails<A> methodDetails, CacheResolver cacheResolver) {
		Assert.notNull(methodDetails, "CacheMethodDetails must not be null");
		Assert.notNull(cacheResolver, "CacheResolver must not be null");
		this.methodDetails = methodDetails;
		this.cacheResolver = cacheResolver;
		this.allParameterDetails = initializeAllParameterDetails(methodDetails.getMethod());
	}

	private static List<CacheParameterDetail> initializeAllParameterDetails(Method method) {
		int parameterCount = method.getParameterCount();
		List<CacheParameterDetail> result = new ArrayList<>(parameterCount);
		for (int i = 0; i < parameterCount; i++) {
			CacheParameterDetail detail = new CacheParameterDetail(method, i);
			result.add(detail);
		}
		return result;
	}


	@Override
	public Method getMethod() {
		return this.methodDetails.getMethod();
	}

	@Override
	public Set<Annotation> getAnnotations() {
		return this.methodDetails.getAnnotations();
	}

	@Override
	public A getCacheAnnotation() {
		return this.methodDetails.getCacheAnnotation();
	}

	@Override
	public String getCacheName() {
		return this.methodDetails.getCacheName();
	}

	@Override
	public Set<String> getCacheNames() {
		return Collections.singleton(getCacheName());
	}

	@Override
	public CacheResolver getCacheResolver() {
		return this.cacheResolver;
	}

	@Override
	public CacheInvocationParameter[] getAllParameters(Object... values) {
		if (this.allParameterDetails.size() != values.length) {
			throw new IllegalStateException("Values mismatch, operation has " +
					this.allParameterDetails.size() + " parameter(s) but got " + values.length + " value(s)");
		}
		List<CacheInvocationParameter> result = new ArrayList<>();
		for (int i = 0; i < this.allParameterDetails.size(); i++) {
			result.add(this.allParameterDetails.get(i).toCacheInvocationParameter(values[i]));
		}
		return result.toArray(new CacheInvocationParameter[0]);
	}


	/**
	 * Return the {@link ExceptionTypeFilter} to use to filter exceptions thrown while
	 * invoking the method.
	 * @see #createExceptionTypeFilter
	 */
	public abstract ExceptionTypeFilter getExceptionTypeFilter();

	/**
	 * Convenience method for subclasses to create a specific {@code ExceptionTypeFilter}.
	 * @see #getExceptionTypeFilter()
	 */
	protected ExceptionTypeFilter createExceptionTypeFilter(
			Class<? extends Throwable>[] includes, Class<? extends Throwable>[] excludes) {

		return new ExceptionTypeFilter(Arrays.asList(includes), Arrays.asList(excludes), true);
	}


	@Override
	public String toString() {
		return getOperationDescription().append("]").toString();
	}

	/**
	 * Return an identifying description for this caching operation.
	 * <p>Available to subclasses, for inclusion in their {@code toString()} result.
	 */
	protected StringBuilder getOperationDescription() {
		StringBuilder result = new StringBuilder();
		result.append(getClass().getSimpleName());
		result.append("[");
		result.append(this.methodDetails);
		return result;
	}


<<<<<<< HEAD
	private static List<CacheParameterDetail> initializeAllParameterDetails(Method method) {
		int parameterCount = method.getParameterCount();
		List<CacheParameterDetail> result = new ArrayList<>(parameterCount);
		for (int i = 0; i < parameterCount; i++) {
			CacheParameterDetail detail = new CacheParameterDetail(method, i);
			result.add(detail);
		}
		return result;
	}


=======
>>>>>>> e307dd58
	/**
	 * Details for a single cache parameter.
	 */
	protected static class CacheParameterDetail {

		private final Class<?> rawType;

		private final Set<Annotation> annotations;

		private final int parameterPosition;

		private final boolean isKey;

		private final boolean isValue;

		public CacheParameterDetail(Method method, int parameterPosition) {
			this.rawType = method.getParameterTypes()[parameterPosition];
			this.annotations = new LinkedHashSet<>();
			boolean foundKeyAnnotation = false;
			boolean foundValueAnnotation = false;
			for (Annotation annotation : method.getParameterAnnotations()[parameterPosition]) {
				this.annotations.add(annotation);
				if (CacheKey.class.isAssignableFrom(annotation.annotationType())) {
					foundKeyAnnotation = true;
				}
				if (CacheValue.class.isAssignableFrom(annotation.annotationType())) {
					foundValueAnnotation = true;
				}
			}
			this.parameterPosition = parameterPosition;
			this.isKey = foundKeyAnnotation;
			this.isValue = foundValueAnnotation;
		}

		public int getParameterPosition() {
			return this.parameterPosition;
		}

		protected boolean isKey() {
			return this.isKey;
		}

		protected boolean isValue() {
			return this.isValue;
		}

		public CacheInvocationParameter toCacheInvocationParameter(Object value) {
			return new CacheInvocationParameterImpl(this, value);
		}
	}


	/**
	 * A single cache invocation parameter.
	 */
	protected static class CacheInvocationParameterImpl implements CacheInvocationParameter {

		private final CacheParameterDetail detail;

		private final Object value;

		public CacheInvocationParameterImpl(CacheParameterDetail detail, Object value) {
			this.detail = detail;
			this.value = value;
		}

		@Override
		public Class<?> getRawType() {
			return this.detail.rawType;
		}

		@Override
		public Object getValue() {
			return this.value;
		}

		@Override
		public Set<Annotation> getAnnotations() {
			return this.detail.annotations;
		}

		@Override
		public int getParameterPosition() {
			return this.detail.parameterPosition;
		}
	}

}<|MERGE_RESOLUTION|>--- conflicted
+++ resolved
@@ -153,20 +153,6 @@
 	}
 
 
-<<<<<<< HEAD
-	private static List<CacheParameterDetail> initializeAllParameterDetails(Method method) {
-		int parameterCount = method.getParameterCount();
-		List<CacheParameterDetail> result = new ArrayList<>(parameterCount);
-		for (int i = 0; i < parameterCount; i++) {
-			CacheParameterDetail detail = new CacheParameterDetail(method, i);
-			result.add(detail);
-		}
-		return result;
-	}
-
-
-=======
->>>>>>> e307dd58
 	/**
 	 * Details for a single cache parameter.
 	 */
