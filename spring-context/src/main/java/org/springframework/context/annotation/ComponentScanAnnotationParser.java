--- conflicted
+++ resolved
@@ -92,19 +92,14 @@
 
 		scanner.setResourcePattern(componentScan.getString("resourcePattern"));
 
-<<<<<<< HEAD
 		for (AnnotationAttributes includeFilterAttributes : componentScan.getAnnotationArray("includeFilters")) {
 			List<TypeFilter> typeFilters = TypeFilterUtils.createTypeFiltersFor(includeFilterAttributes, this.environment,
 					this.resourceLoader, this.registry);
 			for (TypeFilter typeFilter : typeFilters) {
-=======
-		// 遍历当中的过滤条件
-		for (AnnotationAttributes filter : componentScan.getAnnotationArray("includeFilters")) {
-			for (TypeFilter typeFilter : typeFiltersFor(filter)) {
->>>>>>> 02d1245d
 				scanner.addIncludeFilter(typeFilter);
 			}
 		}
+		// 遍历当中的过滤条件
 		for (AnnotationAttributes excludeFilterAttributes : componentScan.getAnnotationArray("excludeFilters")) {
 			List<TypeFilter> typeFilters = TypeFilterUtils.createTypeFiltersFor(excludeFilterAttributes, this.environment,
 				this.resourceLoader, this.registry);
