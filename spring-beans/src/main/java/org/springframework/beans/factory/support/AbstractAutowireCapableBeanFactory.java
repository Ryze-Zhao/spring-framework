/*
 * Copyright 2002-2021 the original author or authors.
 *
 * Licensed under the Apache License, Version 2.0 (the "License");
 * you may not use this file except in compliance with the License.
 * You may obtain a copy of the License at
 *
 *      https://www.apache.org/licenses/LICENSE-2.0
 *
 * Unless required by applicable law or agreed to in writing, software
 * distributed under the License is distributed on an "AS IS" BASIS,
 * WITHOUT WARRANTIES OR CONDITIONS OF ANY KIND, either express or implied.
 * See the License for the specific language governing permissions and
 * limitations under the License.
 */

package org.springframework.beans.factory.support;

import java.beans.PropertyDescriptor;
import java.lang.reflect.Constructor;
import java.lang.reflect.InvocationTargetException;
import java.lang.reflect.Method;
import java.lang.reflect.Modifier;
import java.security.AccessController;
import java.security.PrivilegedAction;
import java.security.PrivilegedActionException;
import java.security.PrivilegedExceptionAction;
import java.util.ArrayList;
import java.util.Arrays;
import java.util.Collection;
import java.util.HashSet;
import java.util.LinkedHashSet;
import java.util.List;
import java.util.Set;
import java.util.TreeSet;
import java.util.concurrent.ConcurrentHashMap;
import java.util.concurrent.ConcurrentMap;
import java.util.function.Supplier;

import org.apache.commons.logging.Log;

import org.springframework.beans.BeanUtils;
import org.springframework.beans.BeanWrapper;
import org.springframework.beans.BeanWrapperImpl;
import org.springframework.beans.BeansException;
import org.springframework.beans.MutablePropertyValues;
import org.springframework.beans.PropertyAccessorUtils;
import org.springframework.beans.PropertyValue;
import org.springframework.beans.PropertyValues;
import org.springframework.beans.TypeConverter;
import org.springframework.beans.factory.Aware;
import org.springframework.beans.factory.BeanClassLoaderAware;
import org.springframework.beans.factory.BeanCreationException;
import org.springframework.beans.factory.BeanCurrentlyInCreationException;
import org.springframework.beans.factory.BeanDefinitionStoreException;
import org.springframework.beans.factory.BeanFactory;
import org.springframework.beans.factory.BeanFactoryAware;
import org.springframework.beans.factory.BeanNameAware;
import org.springframework.beans.factory.FactoryBean;
import org.springframework.beans.factory.InitializingBean;
import org.springframework.beans.factory.InjectionPoint;
import org.springframework.beans.factory.UnsatisfiedDependencyException;
import org.springframework.beans.factory.config.AutowireCapableBeanFactory;
import org.springframework.beans.factory.config.AutowiredPropertyMarker;
import org.springframework.beans.factory.config.BeanDefinition;
import org.springframework.beans.factory.config.BeanPostProcessor;
import org.springframework.beans.factory.config.ConfigurableBeanFactory;
import org.springframework.beans.factory.config.ConstructorArgumentValues;
import org.springframework.beans.factory.config.DependencyDescriptor;
import org.springframework.beans.factory.config.InstantiationAwareBeanPostProcessor;
import org.springframework.beans.factory.config.SmartInstantiationAwareBeanPostProcessor;
import org.springframework.beans.factory.config.TypedStringValue;
import org.springframework.core.DefaultParameterNameDiscoverer;
import org.springframework.core.MethodParameter;
import org.springframework.core.NamedThreadLocal;
import org.springframework.core.NativeDetector;
import org.springframework.core.ParameterNameDiscoverer;
import org.springframework.core.PriorityOrdered;
import org.springframework.core.ResolvableType;
import org.springframework.lang.Nullable;
import org.springframework.util.Assert;
import org.springframework.util.ClassUtils;
import org.springframework.util.ObjectUtils;
import org.springframework.util.ReflectionUtils;
import org.springframework.util.ReflectionUtils.MethodCallback;
import org.springframework.util.StringUtils;

/**
 * Abstract bean factory superclass that implements default bean creation,
 * with the full capabilities specified by the {@link RootBeanDefinition} class.
 * Implements the {@link org.springframework.beans.factory.config.AutowireCapableBeanFactory}
 * interface in addition to AbstractBeanFactory's {@link #createBean} method.
 *
 * <p>Provides bean creation (with constructor resolution), property population,
 * wiring (including autowiring), and initialization. Handles runtime bean
 * references, resolves managed collections, calls initialization methods, etc.
 * Supports autowiring constructors, properties by name, and properties by type.
 *
 * <p>The main template method to be implemented by subclasses is
 * {@link #resolveDependency(DependencyDescriptor, String, Set, TypeConverter)},
 * used for autowiring by type. In case of a factory which is capable of searching
 * its bean definitions, matching beans will typically be implemented through such
 * a search. For other factory styles, simplified matching algorithms can be implemented.
 *
 * <p>Note that this class does <i>not</i> assume or implement bean definition
 * registry capabilities. See {@link DefaultListableBeanFactory} for an implementation
 * of the {@link org.springframework.beans.factory.ListableBeanFactory} and
 * {@link BeanDefinitionRegistry} interfaces, which represent the API and SPI
 * view of such a factory, respectively.
 *
 * @author Rod Johnson
 * @author Juergen Hoeller
 * @author Rob Harrop
 * @author Mark Fisher
 * @author Costin Leau
 * @author Chris Beams
 * @author Sam Brannen
 * @author Phillip Webb
 * @since 13.02.2004
 * @see RootBeanDefinition
 * @see DefaultListableBeanFactory
 * @see BeanDefinitionRegistry
 */
public abstract class AbstractAutowireCapableBeanFactory extends AbstractBeanFactory
		implements AutowireCapableBeanFactory {

	/** Strategy for creating bean instances. */
	private InstantiationStrategy instantiationStrategy;

	/** Resolver strategy for method parameter names. */
	@Nullable
	private ParameterNameDiscoverer parameterNameDiscoverer = new DefaultParameterNameDiscoverer();

	/** Whether to automatically try to resolve circular references between beans. */
	private boolean allowCircularReferences = true;

	/**
	 * Whether to resort to injecting a raw bean instance in case of circular reference,
	 * even if the injected bean eventually got wrapped.
	 */
	private boolean allowRawInjectionDespiteWrapping = false;

	/**
	 * Dependency types to ignore on dependency check and autowire, as Set of
	 * Class objects: for example, String. Default is none.
	 */
	private final Set<Class<?>> ignoredDependencyTypes = new HashSet<>();

	/**
	 * Dependency interfaces to ignore on dependency check and autowire, as Set of
	 * Class objects. By default, only the BeanFactory interface is ignored.
	 */
	private final Set<Class<?>> ignoredDependencyInterfaces = new HashSet<>();

	/**
	 * The name of the currently created bean, for implicit dependency registration
	 * on getBean etc invocations triggered from a user-specified Supplier callback.
	 * 当前线程，正在创建的 Bean 对象的名字，用于从用户指定的供应商回调触发的getBean etc调用上的隐式依赖项注册。
	 */
	private final NamedThreadLocal<String> currentlyCreatedBean = new NamedThreadLocal<>("Currently created bean");

	/** Cache of unfinished FactoryBean instances: FactoryBean name to BeanWrapper. */
	private final ConcurrentMap<String, BeanWrapper> factoryBeanInstanceCache = new ConcurrentHashMap<>();

	/** Cache of candidate factory methods per factory class. */
	private final ConcurrentMap<Class<?>, Method[]> factoryMethodCandidateCache = new ConcurrentHashMap<>();

	/** Cache of filtered PropertyDescriptors: bean Class to PropertyDescriptor array. */
	private final ConcurrentMap<Class<?>, PropertyDescriptor[]> filteredPropertyDescriptorsCache =
			new ConcurrentHashMap<>();


	/**
	 * Create a new AbstractAutowireCapableBeanFactory.
	 */
	public AbstractAutowireCapableBeanFactory() {
		super();
		ignoreDependencyInterface(BeanNameAware.class);
		ignoreDependencyInterface(BeanFactoryAware.class);
		ignoreDependencyInterface(BeanClassLoaderAware.class);
		if (NativeDetector.inNativeImage()) {
			this.instantiationStrategy = new SimpleInstantiationStrategy();
		}
		else {
			this.instantiationStrategy = new CglibSubclassingInstantiationStrategy();
		}
	}

	/**
	 * Create a new AbstractAutowireCapableBeanFactory with the given parent.
	 * @param parentBeanFactory parent bean factory, or {@code null} if none
	 */
	public AbstractAutowireCapableBeanFactory(@Nullable BeanFactory parentBeanFactory) {
		this();
		setParentBeanFactory(parentBeanFactory);
	}


	/**
	 * Set the instantiation strategy to use for creating bean instances.
	 * Default is CglibSubclassingInstantiationStrategy.
	 * @see CglibSubclassingInstantiationStrategy
	 */
	public void setInstantiationStrategy(InstantiationStrategy instantiationStrategy) {
		this.instantiationStrategy = instantiationStrategy;
	}

	/**
	 * Return the instantiation strategy to use for creating bean instances.
	 */
	protected InstantiationStrategy getInstantiationStrategy() {
		return this.instantiationStrategy;
	}

	/**
	 * Set the ParameterNameDiscoverer to use for resolving method parameter
	 * names if needed (e.g. for constructor names).
	 * <p>Default is a {@link DefaultParameterNameDiscoverer}.
	 */
	public void setParameterNameDiscoverer(@Nullable ParameterNameDiscoverer parameterNameDiscoverer) {
		this.parameterNameDiscoverer = parameterNameDiscoverer;
	}

	/**
	 * Return the ParameterNameDiscoverer to use for resolving method parameter
	 * names if needed.
	 */
	@Nullable
	protected ParameterNameDiscoverer getParameterNameDiscoverer() {
		return this.parameterNameDiscoverer;
	}

	/**
	 * Set whether to allow circular references between beans - and automatically
	 * try to resolve them.
	 * <p>Note that circular reference resolution means that one of the involved beans
	 * will receive a reference to another bean that is not fully initialized yet.
	 * This can lead to subtle and not-so-subtle side effects on initialization;
	 * it does work fine for many scenarios, though.
	 * <p>Default is "true". Turn this off to throw an exception when encountering
	 * a circular reference, disallowing them completely.
	 * <p><b>NOTE:</b> It is generally recommended to not rely on circular references
	 * between your beans. Refactor your application logic to have the two beans
	 * involved delegate to a third bean that encapsulates their common logic.
	 */
	public void setAllowCircularReferences(boolean allowCircularReferences) {
		this.allowCircularReferences = allowCircularReferences;
	}

	/**
	 * Return whether to allow circular references between beans.
	 * @since 5.3.10
	 * @see #setAllowCircularReferences
	 */
	public boolean isAllowCircularReferences() {
		return this.allowCircularReferences;
	}

	/**
	 * Set whether to allow the raw injection of a bean instance into some other
	 * bean's property, despite the injected bean eventually getting wrapped
	 * (for example, through AOP auto-proxying).
	 * <p>This will only be used as a last resort in case of a circular reference
	 * that cannot be resolved otherwise: essentially, preferring a raw instance
	 * getting injected over a failure of the entire bean wiring process.
	 * <p>Default is "false", as of Spring 2.0. Turn this on to allow for non-wrapped
	 * raw beans injected into some of your references, which was Spring 1.2's
	 * (arguably unclean) default behavior.
	 * <p><b>NOTE:</b> It is generally recommended to not rely on circular references
	 * between your beans, in particular with auto-proxying involved.
	 * @see #setAllowCircularReferences
	 */
	public void setAllowRawInjectionDespiteWrapping(boolean allowRawInjectionDespiteWrapping) {
		this.allowRawInjectionDespiteWrapping = allowRawInjectionDespiteWrapping;
	}

	/**
	 * Return whether to allow the raw injection of a bean instance.
	 * @since 5.3.10
	 * @see #setAllowRawInjectionDespiteWrapping
	 */
	public boolean isAllowRawInjectionDespiteWrapping() {
		return this.allowRawInjectionDespiteWrapping;
	}

	/**
	 * Ignore the given dependency type for autowiring:
	 * for example, String. Default is none.
	 */
	public void ignoreDependencyType(Class<?> type) {
		this.ignoredDependencyTypes.add(type);
	}

	/**
	 * Ignore the given dependency interface for autowiring.
	 * <p>This will typically be used by application contexts to register
	 * dependencies that are resolved in other ways, like BeanFactory through
	 * BeanFactoryAware or ApplicationContext through ApplicationContextAware.
	 * <p>By default, only the BeanFactoryAware interface is ignored.
	 * For further types to ignore, invoke this method for each type.
	 * @see org.springframework.beans.factory.BeanFactoryAware
	 * @see org.springframework.context.ApplicationContextAware
	 */
	public void ignoreDependencyInterface(Class<?> ifc) {
		this.ignoredDependencyInterfaces.add(ifc);
	}

	@Override
	public void copyConfigurationFrom(ConfigurableBeanFactory otherFactory) {
		super.copyConfigurationFrom(otherFactory);
		if (otherFactory instanceof AbstractAutowireCapableBeanFactory) {
			AbstractAutowireCapableBeanFactory otherAutowireFactory =
					(AbstractAutowireCapableBeanFactory) otherFactory;
			this.instantiationStrategy = otherAutowireFactory.instantiationStrategy;
			this.allowCircularReferences = otherAutowireFactory.allowCircularReferences;
			this.ignoredDependencyTypes.addAll(otherAutowireFactory.ignoredDependencyTypes);
			this.ignoredDependencyInterfaces.addAll(otherAutowireFactory.ignoredDependencyInterfaces);
		}
	}


	//-------------------------------------------------------------------------
	// Typical methods for creating and populating external bean instances
	//-------------------------------------------------------------------------

	@Override
	@SuppressWarnings("unchecked")
	public <T> T createBean(Class<T> beanClass) throws BeansException {
		// Use prototype bean definition, to avoid registering bean as dependent bean.
		RootBeanDefinition bd = new RootBeanDefinition(beanClass);
		bd.setScope(SCOPE_PROTOTYPE);
		bd.allowCaching = ClassUtils.isCacheSafe(beanClass, getBeanClassLoader());
		return (T) createBean(beanClass.getName(), bd, null);
	}

	@Override
	public void autowireBean(Object existingBean) {
		// Use non-singleton bean definition, to avoid registering bean as dependent bean.
		RootBeanDefinition bd = new RootBeanDefinition(ClassUtils.getUserClass(existingBean));
		bd.setScope(SCOPE_PROTOTYPE);
		bd.allowCaching = ClassUtils.isCacheSafe(bd.getBeanClass(), getBeanClassLoader());
		BeanWrapper bw = new BeanWrapperImpl(existingBean);
		initBeanWrapper(bw);
		populateBean(bd.getBeanClass().getName(), bd, bw);
	}

	@Override
	public Object configureBean(Object existingBean, String beanName) throws BeansException {
		markBeanAsCreated(beanName);
		BeanDefinition mbd = getMergedBeanDefinition(beanName);
		RootBeanDefinition bd = null;
		if (mbd instanceof RootBeanDefinition) {
			RootBeanDefinition rbd = (RootBeanDefinition) mbd;
			bd = (rbd.isPrototype() ? rbd : rbd.cloneBeanDefinition());
		}
		if (bd == null) {
			bd = new RootBeanDefinition(mbd);
		}
		if (!bd.isPrototype()) {
			bd.setScope(SCOPE_PROTOTYPE);
			bd.allowCaching = ClassUtils.isCacheSafe(ClassUtils.getUserClass(existingBean), getBeanClassLoader());
		}
		BeanWrapper bw = new BeanWrapperImpl(existingBean);
		initBeanWrapper(bw);
		populateBean(beanName, bd, bw);
		return initializeBean(beanName, existingBean, bd);
	}


	//-------------------------------------------------------------------------
	// Specialized methods for fine-grained control over the bean lifecycle
	//-------------------------------------------------------------------------

	@Override
	public Object createBean(Class<?> beanClass, int autowireMode, boolean dependencyCheck) throws BeansException {
		// Use non-singleton bean definition, to avoid registering bean as dependent bean.
		RootBeanDefinition bd = new RootBeanDefinition(beanClass, autowireMode, dependencyCheck);
		bd.setScope(SCOPE_PROTOTYPE);
		return createBean(beanClass.getName(), bd, null);
	}

	@Override
	public Object autowire(Class<?> beanClass, int autowireMode, boolean dependencyCheck) throws BeansException {
		// Use non-singleton bean definition, to avoid registering bean as dependent bean.
		RootBeanDefinition bd = new RootBeanDefinition(beanClass, autowireMode, dependencyCheck);
		bd.setScope(SCOPE_PROTOTYPE);
		if (bd.getResolvedAutowireMode() == AUTOWIRE_CONSTRUCTOR) {
			return autowireConstructor(beanClass.getName(), bd, null, null).getWrappedInstance();
		}
		else {
			Object bean;
			if (System.getSecurityManager() != null) {
				bean = AccessController.doPrivileged(
						(PrivilegedAction<Object>) () -> getInstantiationStrategy().instantiate(bd, null, this),
						getAccessControlContext());
			}
			else {
				bean = getInstantiationStrategy().instantiate(bd, null, this);
			}
			populateBean(beanClass.getName(), bd, new BeanWrapperImpl(bean));
			return bean;
		}
	}

	@Override
	public void autowireBeanProperties(Object existingBean, int autowireMode, boolean dependencyCheck)
			throws BeansException {

		if (autowireMode == AUTOWIRE_CONSTRUCTOR) {
			throw new IllegalArgumentException("AUTOWIRE_CONSTRUCTOR not supported for existing bean instance");
		}
		// Use non-singleton bean definition, to avoid registering bean as dependent bean.
		RootBeanDefinition bd =
				new RootBeanDefinition(ClassUtils.getUserClass(existingBean), autowireMode, dependencyCheck);
		bd.setScope(SCOPE_PROTOTYPE);
		BeanWrapper bw = new BeanWrapperImpl(existingBean);
		initBeanWrapper(bw);
		populateBean(bd.getBeanClass().getName(), bd, bw);
	}

	@Override
	public void applyBeanPropertyValues(Object existingBean, String beanName) throws BeansException {
		markBeanAsCreated(beanName);
		BeanDefinition bd = getMergedBeanDefinition(beanName);
		BeanWrapper bw = new BeanWrapperImpl(existingBean);
		initBeanWrapper(bw);
		applyPropertyValues(beanName, bd, bw, bd.getPropertyValues());
	}

	@Override
	public Object initializeBean(Object existingBean, String beanName) {
		return initializeBean(beanName, existingBean, null);
	}

	@Override
	public Object applyBeanPostProcessorsBeforeInitialization(Object existingBean, String beanName)
			throws BeansException {
		Object result = existingBean;
		// 遍历 BeanPostProcessor 数组（获取所有已注册的BeanPostProcessor,遍历执行每一个BeanPostProcessor中重写的postProcessBeforeInitialization方法）
		for (BeanPostProcessor processor : getBeanPostProcessors()) {
			// 处理
			Object current = processor.postProcessBeforeInitialization(result, beanName);
			// 返回空，则返回 result
			if (current == null) {
				return result;
			}
			// 修改 result
			result = current;
		}
		return result;
	}

	@Override
	public Object applyBeanPostProcessorsAfterInitialization(Object existingBean, String beanName)
			throws BeansException {
		Object result = existingBean;
		// 遍历 BeanPostProcessor(获取所有已注册的BeanPostProcessor,遍历执行每一个BeanPostProcessor中重写的postProcessAfterInitialization方法)
		for (BeanPostProcessor processor : getBeanPostProcessors()) {
			// 处理（AOP应用）
			Object current = processor.postProcessAfterInitialization(result, beanName);
			// 返回空，则返回 result
			if (current == null) {
				return result;
			}
			// 修改 result
			result = current;
		}
		return result;
	}

	@Override
	public void destroyBean(Object existingBean) {
		new DisposableBeanAdapter(
				existingBean, getBeanPostProcessorCache().destructionAware, getAccessControlContext()).destroy();
	}


	//-------------------------------------------------------------------------
	// Delegate methods for resolving injection points
	//-------------------------------------------------------------------------

	@Override
	public Object resolveBeanByName(String name, DependencyDescriptor descriptor) {
		InjectionPoint previousInjectionPoint = ConstructorResolver.setCurrentInjectionPoint(descriptor);
		try {
			return getBean(name, descriptor.getDependencyType());
		}
		finally {
			ConstructorResolver.setCurrentInjectionPoint(previousInjectionPoint);
		}
	}

	@Override
	@Nullable
	public Object resolveDependency(DependencyDescriptor descriptor, @Nullable String requestingBeanName) throws BeansException {
		return resolveDependency(descriptor, requestingBeanName, null, null);
	}


	//---------------------------------------------------------------------
	// Implementation of relevant AbstractBeanFactory template methods
	//---------------------------------------------------------------------

	/**
	 * Central method of this class: creates a bean instance, populates the bean instance, applies post-processors, etc.
	 * 此类的中心方法：创建bean实例、填充bean实例、应用后处理器等。
	 * @see #doCreateBean
	 */
	@Override
	protected Object createBean(String beanName, RootBeanDefinition mbd, @Nullable Object[] args)
			throws BeanCreationException {

		if (logger.isTraceEnabled()) {
			logger.trace("Creating instance of bean '" + beanName + "'");
		}
		RootBeanDefinition mbdToUse = mbd;

		// Make sure bean class is actually resolved at this point, and
		// clone the bean definition in case of a dynamically resolved Class
		// which cannot be stored in the shared merged bean definition.
		// <Spring分析点26-1> 确保此时的 bean 已经被解析了
		// 如果获取的class 属性不为null，则克隆该 BeanDefinition
		// 主要是因为该动态解析的 class 无法保存到到共享的 BeanDefinition
		Class<?> resolvedClass = resolveBeanClass(mbd, beanName);
		if (resolvedClass != null && !mbd.hasBeanClass() && mbd.getBeanClassName() != null) {
			mbdToUse = new RootBeanDefinition(mbd);
			mbdToUse.setBeanClass(resolvedClass);
		}

		// Prepare method overrides.
		// 准备方法重写 override。
		try {
			// <Spring分析点26-2> 验证和准备覆盖方法
			mbdToUse.prepareMethodOverrides();
		}
		catch (BeanDefinitionValidationException ex) {
			throw new BeanDefinitionStoreException(mbdToUse.getResourceDescription(),
					beanName, "Validation of method overrides failed", ex);
		}

		try {
			// Give BeanPostProcessors a chance to return a proxy instead of the target bean instance.
			// <Spring分析点26-3> 实例化的前置处理 给 BeanPostProcessors 一个机会用来返回一个代理类 而不是真正的 Bean 实例
			// AOP 的功能就是基于这个地方
			Object bean = resolveBeforeInstantiation(beanName, mbdToUse);
			if (bean != null) {
				return bean;
			}
		}
		catch (Throwable ex) {
			throw new BeanCreationException(mbdToUse.getResourceDescription(), beanName,
					"BeanPostProcessor before instantiation of bean failed", ex);
		}

		try {
			// <Spring分析点26-4> 创建 Bean 对象
			Object beanInstance = doCreateBean(beanName, mbdToUse, args);
			if (logger.isTraceEnabled()) {
				logger.trace("Finished creating instance of bean '" + beanName + "'");
			}
			return beanInstance;
		}
		catch (BeanCreationException | ImplicitlyAppearedSingletonException ex) {
			// A previously detected exception with proper bean creation context already,
			// or illegal singleton state to be communicated up to DefaultSingletonBeanRegistry.
			// 以前检测到的异常已经具有正确的bean创建上下文，或非法的单例状态，以通信到DefaultSingletonBeanRegistry。
			throw ex;
		}
		catch (Throwable ex) {
			throw new BeanCreationException(
					mbdToUse.getResourceDescription(), beanName, "Unexpected exception during bean creation", ex);
		}
	}

	/**
	 * Actually create the specified bean. Pre-creation processing has already happened
	 * at this point, e.g. checking {@code postProcessBeforeInstantiation} callbacks.
	 * <p>Differentiates between default bean instantiation, use of a
	 * factory method, and autowiring a constructor.
	 * 实际创建指定的bean。此时已经进行了创建前处理，例如，在实例化回调之前检查后处理。
	 * 区分默认bean实例化、使用工厂方法和自动连接构造函数。
	 * @param beanName the name of the bean		bean的名称
	 * @param mbd the merged bean definition for the bean		bean的合并BeanDefinition
	 * @param args explicit arguments to use for constructor or factory method invocation	用于构造函数或工厂方法调用的显式参数
	 * @return a new instance of the bean		bean的一个新实例
	 * @throws BeanCreationException if the bean could not be created		如果无法创建bean
	 * @see #instantiateBean
	 * @see #instantiateUsingFactoryMethod
	 * @see #autowireConstructor
	 */
	protected Object doCreateBean(String beanName, RootBeanDefinition mbd, @Nullable Object[] args)
			throws BeanCreationException {

		// Instantiate the bean.
		// BeanWrapper 是对 Bean 的包装，其接口中所定义的功能很简单包括设置获取被包装的对象，获取被包装 bean 的属性描述器
		BeanWrapper instanceWrapper = null;
		// <Spring分析点27-1> 单例模型，则从未完成的 FactoryBean 缓存中删除
		if (mbd.isSingleton()) {
			instanceWrapper = this.factoryBeanInstanceCache.remove(beanName);
		}
		// <Spring分析点27-2> 使用Bean对应的实例化策略来创建新的实例：工厂方法、构造函数自动注入、简单初始化
		// 实例化bean,将 BeanDefinition 转换为 BeanWrapper
		if (instanceWrapper == null) {
			instanceWrapper = createBeanInstance(beanName, mbd, args);
		}
		// 包装的实例对象(获取已实例化完成的bean,但依赖处理和属性注入还未进行)
		Object bean = instanceWrapper.getWrappedInstance();
		// 包装的实例对象的类型
		Class<?> beanType = instanceWrapper.getWrappedClass();
		if (beanType != NullBean.class) {
			mbd.resolvedTargetType = beanType;
		}

		// Allow post-processors to modify the merged bean definition.
		// <Spring分析点27-3> 判断是否有后置处理
		// 如果有后置处理，则允许后置处理修改合并的 BeanDefinition
		synchronized (mbd.postProcessingLock) {
			if (!mbd.postProcessed) {
				try {
					// 应用 MergedBeanDefinitionPostProcessors 修改 BeanDefinition
					applyMergedBeanDefinitionPostProcessors(mbd, beanType, beanName);
				}
				catch (Throwable ex) {
					throw new BeanCreationException(mbd.getResourceDescription(), beanName,
							"Post-processing of merged bean definition failed", ex);
				}
				mbd.postProcessed = true;
			}
		}

		// Eagerly cache singletons to be able to resolve circular references
		// even when triggered by lifecycle interfaces like BeanFactoryAware.
		/*
		 * <Spring分析点27-4> 解决单例模式的循环依赖（注意:必须在进行属性注入之前进行循环依赖处理,因为在属性注入时会检测到依赖bean）
		 * 是否需要提早曝光: 单例 & 允许循环依赖 & 当前bean正在创建中
		 * isSingletonCurrentlyInCreation(beanName):当该bean开始创建时将该beanName放入singletonsCurrentlyInCreation中,说明该bean正在创建
		 * 只有正在创建的bean才需要解决循环依赖
		 */

		// 单例模式 && 运行循环依赖 && 当前单例 bean 是否正在被创建
		boolean earlySingletonExposure = (mbd.isSingleton() && this.allowCircularReferences &&
				isSingletonCurrentlyInCreation(beanName));
		if (earlySingletonExposure) {
			if (logger.isTraceEnabled()) {
				logger.trace("Eagerly caching bean '" + beanName +
						"' to allow for resolving potential circular references");
			}
			// 提前将创建的 bean 实例加入到 singletonFactories 中
			/*
			 * <Spring分析点27-4.1> 这里是为了后期避免循环依赖
			 * 可以在bean初始化完成前将创建实例的ObjectFactory加入工厂，对bean再一次依赖引用,主要应用于SmartInstantiationAware BeanPostProcessor,
			 * 其中我们熟知的AOP就是在这里将advice动态织入Bean中,若没有则直接返回bean,不做任何处理
			 * addSingletonFactory(String beanName, ObjectFactory<?> singletonFactory)
			 * {@link ObjectFactory#getObject()} --> {@link AbstractAutowireCapableBeanFactory#getEarlyBeanReference(String, RootBeanDefinition, Object)}
			 */
			addSingletonFactory(beanName, () -> getEarlyBeanReference(beanName, mbd, bean));
		}

		// Initialize the bean instance.
		// 开始初始化 bean 实例对象(属性填充, 后处理器应用, 初始化方法执行)
		Object exposedObject = bean;
		try {
			// <Spring分析点27-5> 对 bean 进行填充，将各个属性值注入，其中，可能存在依赖于其他 bean 的属性,则会递归初始化bean
			// 则会递归初始依赖 bean
			populateBean(beanName, mbd, instanceWrapper);
			// <Spring分析点27-6> 调用初始化方法,比如init-method(在调用初始化方法之前执行后处理器) )
			exposedObject = initializeBean(beanName, exposedObject, mbd);
		}
		catch (Throwable ex) {
			if (ex instanceof BeanCreationException && beanName.equals(((BeanCreationException) ex).getBeanName())) {
				throw (BeanCreationException) ex;
			}
			else {
				throw new BeanCreationException(
						mbd.getResourceDescription(), beanName, "Initialization of bean failed", ex);
			}
		}

		// <Spring分析点27-7> 循环依赖处理

		// 检测循环依赖是否已被解决
		if (earlySingletonExposure) {
			// 获取 earlySingletonReference（earlySingletonReference只有在检测到有循环依赖的情况下才不会为空）
			Object earlySingletonReference = getSingleton(beanName, false);
			// 只有在存在循环依赖的情况下，earlySingletonReference 才不会为空
			if (earlySingletonReference != null) {
				// 如果 exposedObject 没有在初始化方法中被改变，也就是没有被增强
				if (exposedObject == bean) {
					exposedObject = earlySingletonReference;
				}
				// 处理依赖
				else if (!this.allowRawInjectionDespiteWrapping && hasDependentBean(beanName)) {
					String[] dependentBeans = getDependentBeans(beanName);
					Set<String> actualDependentBeans = new LinkedHashSet<>(dependentBeans.length);
					// 循环依赖检测
					for (String dependentBean : dependentBeans) {
						if (!removeSingletonIfCreatedForTypeCheckOnly(dependentBean)) {
							// 检测依赖
							actualDependentBeans.add(dependentBean);
						}
					}
					/*
					 * 因为bean创建后其所依赖的bean一定是已经创建的
					 * actualDependentBeans不为空则表示当前bean创建后其依赖的bean却没有没被全部创建完,也就是说存在循环依赖
					 */
					 if (!actualDependentBeans.isEmpty()) {
						throw new BeanCurrentlyInCreationException(beanName,
								"Bean with name '" + beanName + "' has been injected into other beans [" +
								StringUtils.collectionToCommaDelimitedString(actualDependentBeans) +
								"] in its raw version as part of a circular reference, but has eventually been " +
								"wrapped. This means that said other beans do not use the final version of the " +
								"bean. This is often the result of over-eager type matching - consider using " +
								"'getBeanNamesForType' with the 'allowEagerInit' flag turned off, for example.");
					}
				}
			}
		}

		// Register bean as disposable.
		// <Spring分析点27-8> 注册DisposableBean
		try {
			registerDisposableBeanIfNecessary(beanName, bean, mbd);
		}
		catch (BeanDefinitionValidationException ex) {
			throw new BeanCreationException(
					mbd.getResourceDescription(), beanName, "Invalid destruction signature", ex);
		}

		return exposedObject;
	}

	@Override
	@Nullable
	protected Class<?> predictBeanType(String beanName, RootBeanDefinition mbd, Class<?>... typesToMatch) {
		Class<?> targetType = determineTargetType(beanName, mbd, typesToMatch);
		// Apply SmartInstantiationAwareBeanPostProcessors to predict the
		// eventual type after a before-instantiation shortcut.
		if (targetType != null && !mbd.isSynthetic() && hasInstantiationAwareBeanPostProcessors()) {
			boolean matchingOnlyFactoryBean = typesToMatch.length == 1 && typesToMatch[0] == FactoryBean.class;
			for (SmartInstantiationAwareBeanPostProcessor bp : getBeanPostProcessorCache().smartInstantiationAware) {
				Class<?> predicted = bp.predictBeanType(targetType, beanName);
				if (predicted != null &&
						(!matchingOnlyFactoryBean || FactoryBean.class.isAssignableFrom(predicted))) {
					return predicted;
				}
			}
		}
		return targetType;
	}

	/**
	 * Determine the target type for the given bean definition.
	 * @param beanName the name of the bean (for error handling purposes)
	 * @param mbd the merged bean definition for the bean
	 * @param typesToMatch the types to match in case of internal type matching purposes
	 * (also signals that the returned {@code Class} will never be exposed to application code)
	 * @return the type for the bean if determinable, or {@code null} otherwise
	 */
	@Nullable
	protected Class<?> determineTargetType(String beanName, RootBeanDefinition mbd, Class<?>... typesToMatch) {
		Class<?> targetType = mbd.getTargetType();
		if (targetType == null) {
			targetType = (mbd.getFactoryMethodName() != null ?
					getTypeForFactoryMethod(beanName, mbd, typesToMatch) :
					resolveBeanClass(mbd, beanName, typesToMatch));
			if (ObjectUtils.isEmpty(typesToMatch) || getTempClassLoader() == null) {
				mbd.resolvedTargetType = targetType;
			}
		}
		return targetType;
	}

	/**
	 * Determine the target type for the given bean definition which is based on
	 * a factory method. Only called if there is no singleton instance registered
	 * for the target bean already.
	 * <p>This implementation determines the type matching {@link #createBean}'s
	 * different creation strategies. As far as possible, we'll perform static
	 * type checking to avoid creation of the target bean.
	 * @param beanName the name of the bean (for error handling purposes)
	 * @param mbd the merged bean definition for the bean
	 * @param typesToMatch the types to match in case of internal type matching purposes
	 * (also signals that the returned {@code Class} will never be exposed to application code)
	 * @return the type for the bean if determinable, or {@code null} otherwise
	 * @see #createBean
	 */
	@Nullable
	protected Class<?> getTypeForFactoryMethod(String beanName, RootBeanDefinition mbd, Class<?>... typesToMatch) {
		ResolvableType cachedReturnType = mbd.factoryMethodReturnType;
		if (cachedReturnType != null) {
			return cachedReturnType.resolve();
		}

		Class<?> commonType = null;
		Method uniqueCandidate = mbd.factoryMethodToIntrospect;

		if (uniqueCandidate == null) {
			Class<?> factoryClass;
			boolean isStatic = true;

			String factoryBeanName = mbd.getFactoryBeanName();
			if (factoryBeanName != null) {
				if (factoryBeanName.equals(beanName)) {
					throw new BeanDefinitionStoreException(mbd.getResourceDescription(), beanName,
							"factory-bean reference points back to the same bean definition");
				}
				// Check declared factory method return type on factory class.
				factoryClass = getType(factoryBeanName);
				isStatic = false;
			}
			else {
				// Check declared factory method return type on bean class.
				factoryClass = resolveBeanClass(mbd, beanName, typesToMatch);
			}

			if (factoryClass == null) {
				return null;
			}
			factoryClass = ClassUtils.getUserClass(factoryClass);

			// If all factory methods have the same return type, return that type.
			// Can't clearly figure out exact method due to type converting / autowiring!
			int minNrOfArgs =
					(mbd.hasConstructorArgumentValues() ? mbd.getConstructorArgumentValues().getArgumentCount() : 0);
			Method[] candidates = this.factoryMethodCandidateCache.computeIfAbsent(factoryClass,
					clazz -> ReflectionUtils.getUniqueDeclaredMethods(clazz, ReflectionUtils.USER_DECLARED_METHODS));

			for (Method candidate : candidates) {
				if (Modifier.isStatic(candidate.getModifiers()) == isStatic && mbd.isFactoryMethod(candidate) &&
						candidate.getParameterCount() >= minNrOfArgs) {
					// Declared type variables to inspect?
					if (candidate.getTypeParameters().length > 0) {
						try {
							// Fully resolve parameter names and argument values.
							Class<?>[] paramTypes = candidate.getParameterTypes();
							String[] paramNames = null;
							ParameterNameDiscoverer pnd = getParameterNameDiscoverer();
							if (pnd != null) {
								paramNames = pnd.getParameterNames(candidate);
							}
							ConstructorArgumentValues cav = mbd.getConstructorArgumentValues();
							Set<ConstructorArgumentValues.ValueHolder> usedValueHolders = new HashSet<>(paramTypes.length);
							Object[] args = new Object[paramTypes.length];
							for (int i = 0; i < args.length; i++) {
								ConstructorArgumentValues.ValueHolder valueHolder = cav.getArgumentValue(
										i, paramTypes[i], (paramNames != null ? paramNames[i] : null), usedValueHolders);
								if (valueHolder == null) {
									valueHolder = cav.getGenericArgumentValue(null, null, usedValueHolders);
								}
								if (valueHolder != null) {
									args[i] = valueHolder.getValue();
									usedValueHolders.add(valueHolder);
								}
							}
							Class<?> returnType = AutowireUtils.resolveReturnTypeForFactoryMethod(
									candidate, args, getBeanClassLoader());
							uniqueCandidate = (commonType == null && returnType == candidate.getReturnType() ?
									candidate : null);
							commonType = ClassUtils.determineCommonAncestor(returnType, commonType);
							if (commonType == null) {
								// Ambiguous return types found: return null to indicate "not determinable".
								return null;
							}
						}
						catch (Throwable ex) {
							if (logger.isDebugEnabled()) {
								logger.debug("Failed to resolve generic return type for factory method: " + ex);
							}
						}
					}
					else {
						uniqueCandidate = (commonType == null ? candidate : null);
						commonType = ClassUtils.determineCommonAncestor(candidate.getReturnType(), commonType);
						if (commonType == null) {
							// Ambiguous return types found: return null to indicate "not determinable".
							return null;
						}
					}
				}
			}

			mbd.factoryMethodToIntrospect = uniqueCandidate;
			if (commonType == null) {
				return null;
			}
		}

		// Common return type found: all factory methods return same type. For a non-parameterized
		// unique candidate, cache the full type declaration context of the target factory method.
		cachedReturnType = (uniqueCandidate != null ?
				ResolvableType.forMethodReturnType(uniqueCandidate) : ResolvableType.forClass(commonType));
		mbd.factoryMethodReturnType = cachedReturnType;
		return cachedReturnType.resolve();
	}

	/**
	 * This implementation attempts to query the FactoryBean's generic parameter metadata
	 * if present to determine the object type. If not present, i.e. the FactoryBean is
	 * declared as a raw type, checks the FactoryBean's {@code getObjectType} method
	 * on a plain instance of the FactoryBean, without bean properties applied yet.
	 * If this doesn't return a type yet, and {@code allowInit} is {@code true} a
	 * full creation of the FactoryBean is used as fallback (through delegation to the
	 * superclass's implementation).
	 * <p>The shortcut check for a FactoryBean is only applied in case of a singleton
	 * FactoryBean. If the FactoryBean instance itself is not kept as singleton,
	 * it will be fully created to check the type of its exposed object.
	 */
	@Override
	protected ResolvableType getTypeForFactoryBean(String beanName, RootBeanDefinition mbd, boolean allowInit) {
		// Check if the bean definition itself has defined the type with an attribute
		ResolvableType result = getTypeForFactoryBeanFromAttributes(mbd);
		if (result != ResolvableType.NONE) {
			return result;
		}

		ResolvableType beanType =
				(mbd.hasBeanClass() ? ResolvableType.forClass(mbd.getBeanClass()) : ResolvableType.NONE);

		// For instance supplied beans try the target type and bean class
		if (mbd.getInstanceSupplier() != null) {
			result = getFactoryBeanGeneric(mbd.targetType);
			if (result.resolve() != null) {
				return result;
			}
			result = getFactoryBeanGeneric(beanType);
			if (result.resolve() != null) {
				return result;
			}
		}

		// Consider factory methods
		String factoryBeanName = mbd.getFactoryBeanName();
		String factoryMethodName = mbd.getFactoryMethodName();

		// Scan the factory bean methods
		if (factoryBeanName != null) {
			if (factoryMethodName != null) {
				// Try to obtain the FactoryBean's object type from its factory method
				// declaration without instantiating the containing bean at all.
				BeanDefinition factoryBeanDefinition = getBeanDefinition(factoryBeanName);
				Class<?> factoryBeanClass;
				if (factoryBeanDefinition instanceof AbstractBeanDefinition &&
						((AbstractBeanDefinition) factoryBeanDefinition).hasBeanClass()) {
					factoryBeanClass = ((AbstractBeanDefinition) factoryBeanDefinition).getBeanClass();
				}
				else {
					RootBeanDefinition fbmbd = getMergedBeanDefinition(factoryBeanName, factoryBeanDefinition);
					factoryBeanClass = determineTargetType(factoryBeanName, fbmbd);
				}
				if (factoryBeanClass != null) {
					result = getTypeForFactoryBeanFromMethod(factoryBeanClass, factoryMethodName);
					if (result.resolve() != null) {
						return result;
					}
				}
			}
			// If not resolvable above and the referenced factory bean doesn't exist yet,
			// exit here - we don't want to force the creation of another bean just to
			// obtain a FactoryBean's object type...
			if (!isBeanEligibleForMetadataCaching(factoryBeanName)) {
				return ResolvableType.NONE;
			}
		}

		// If we're allowed, we can create the factory bean and call getObjectType() early
		if (allowInit) {
			FactoryBean<?> factoryBean = (mbd.isSingleton() ?
					getSingletonFactoryBeanForTypeCheck(beanName, mbd) :
					getNonSingletonFactoryBeanForTypeCheck(beanName, mbd));
			if (factoryBean != null) {
				// Try to obtain the FactoryBean's object type from this early stage of the instance.
				Class<?> type = getTypeForFactoryBean(factoryBean);
				if (type != null) {
					return ResolvableType.forClass(type);
				}
				// No type found for shortcut FactoryBean instance:
				// fall back to full creation of the FactoryBean instance.
				return super.getTypeForFactoryBean(beanName, mbd, true);
			}
		}

		if (factoryBeanName == null && mbd.hasBeanClass() && factoryMethodName != null) {
			// No early bean instantiation possible: determine FactoryBean's type from
			// static factory method signature or from class inheritance hierarchy...
			return getTypeForFactoryBeanFromMethod(mbd.getBeanClass(), factoryMethodName);
		}
		result = getFactoryBeanGeneric(beanType);
		if (result.resolve() != null) {
			return result;
		}
		return ResolvableType.NONE;
	}

	private ResolvableType getFactoryBeanGeneric(@Nullable ResolvableType type) {
		if (type == null) {
			return ResolvableType.NONE;
		}
		return type.as(FactoryBean.class).getGeneric();
	}

	/**
	 * Introspect the factory method signatures on the given bean class,
	 * trying to find a common {@code FactoryBean} object type declared there.
	 * @param beanClass the bean class to find the factory method on
	 * @param factoryMethodName the name of the factory method
	 * @return the common {@code FactoryBean} object type, or {@code null} if none
	 */
	private ResolvableType getTypeForFactoryBeanFromMethod(Class<?> beanClass, String factoryMethodName) {
		// CGLIB subclass methods hide generic parameters; look at the original user class.
		Class<?> factoryBeanClass = ClassUtils.getUserClass(beanClass);
		FactoryBeanMethodTypeFinder finder = new FactoryBeanMethodTypeFinder(factoryMethodName);
		ReflectionUtils.doWithMethods(factoryBeanClass, finder, ReflectionUtils.USER_DECLARED_METHODS);
		return finder.getResult();
	}

	/**
	 * This implementation attempts to query the FactoryBean's generic parameter metadata
	 * if present to determine the object type. If not present, i.e. the FactoryBean is
	 * declared as a raw type, checks the FactoryBean's {@code getObjectType} method
	 * on a plain instance of the FactoryBean, without bean properties applied yet.
	 * If this doesn't return a type yet, a full creation of the FactoryBean is
	 * used as fallback (through delegation to the superclass's implementation).
	 * <p>The shortcut check for a FactoryBean is only applied in case of a singleton
	 * FactoryBean. If the FactoryBean instance itself is not kept as singleton,
	 * it will be fully created to check the type of its exposed object.
	 */
	@Override
	@Deprecated
	@Nullable
	protected Class<?> getTypeForFactoryBean(String beanName, RootBeanDefinition mbd) {
		return getTypeForFactoryBean(beanName, mbd, true).resolve();
	}

	/**
	 * Obtain a reference for early access to the specified bean,typically for the purpose of resolving a circular reference.
	 * 获取一个引用，以便早期访问指定的bean，通常用于解析循环引用。
	 *
	 * 对创建的早期半成品（未初始化）的 Bean 处理引用。例如说，AOP 就是在这里动态织入，创建其代理 Bean 返回
	 * @param beanName the name of the bean (for error handling purposes)
	 * @param mbd the merged bean definition for the bean
	 * @param bean the raw bean instance
	 * @return the object to expose as bean reference
	 */
	protected Object getEarlyBeanReference(String beanName, RootBeanDefinition mbd, Object bean) {
		Object exposedObject = bean;
		if (!mbd.isSynthetic() && hasInstantiationAwareBeanPostProcessors()) {
			for (SmartInstantiationAwareBeanPostProcessor bp : getBeanPostProcessorCache().smartInstantiationAware) {
				exposedObject = bp.getEarlyBeanReference(exposedObject, beanName);
			}
		}
		return exposedObject;
	}


	//---------------------------------------------------------------------
	// Implementation methods
	//---------------------------------------------------------------------

	/**
	 * Obtain a "shortcut" singleton FactoryBean instance to use for a
	 * {@code getObjectType()} call, without full initialization of the FactoryBean.
	 * @param beanName the name of the bean
	 * @param mbd the bean definition for the bean
	 * @return the FactoryBean instance, or {@code null} to indicate
	 * that we couldn't obtain a shortcut FactoryBean instance
	 */
	@Nullable
	private FactoryBean<?> getSingletonFactoryBeanForTypeCheck(String beanName, RootBeanDefinition mbd) {
		synchronized (getSingletonMutex()) {
			BeanWrapper bw = this.factoryBeanInstanceCache.get(beanName);
			if (bw != null) {
				return (FactoryBean<?>) bw.getWrappedInstance();
			}
			Object beanInstance = getSingleton(beanName, false);
			if (beanInstance instanceof FactoryBean) {
				return (FactoryBean<?>) beanInstance;
			}
			if (isSingletonCurrentlyInCreation(beanName) ||
					(mbd.getFactoryBeanName() != null && isSingletonCurrentlyInCreation(mbd.getFactoryBeanName()))) {
				return null;
			}

			Object instance;
			try {
				// Mark this bean as currently in creation, even if just partially.
				beforeSingletonCreation(beanName);
				// Give BeanPostProcessors a chance to return a proxy instead of the target bean instance.
				instance = resolveBeforeInstantiation(beanName, mbd);
				if (instance == null) {
					bw = createBeanInstance(beanName, mbd, null);
					instance = bw.getWrappedInstance();
				}
			}
			catch (UnsatisfiedDependencyException ex) {
				// Don't swallow, probably misconfiguration...
				throw ex;
			}
			catch (BeanCreationException ex) {
				// Don't swallow a linkage error since it contains a full stacktrace on
				// first occurrence... and just a plain NoClassDefFoundError afterwards.
				if (ex.contains(LinkageError.class)) {
					throw ex;
				}
				// Instantiation failure, maybe too early...
				if (logger.isDebugEnabled()) {
					logger.debug("Bean creation exception on singleton FactoryBean type check: " + ex);
				}
				onSuppressedException(ex);
				return null;
			}
			finally {
				// Finished partial creation of this bean.
				afterSingletonCreation(beanName);
			}

			FactoryBean<?> fb = getFactoryBean(beanName, instance);
			if (bw != null) {
				this.factoryBeanInstanceCache.put(beanName, bw);
			}
			return fb;
		}
	}

	/**
	 * Obtain a "shortcut" non-singleton FactoryBean instance to use for a
	 * {@code getObjectType()} call, without full initialization of the FactoryBean.
	 * @param beanName the name of the bean
	 * @param mbd the bean definition for the bean
	 * @return the FactoryBean instance, or {@code null} to indicate
	 * that we couldn't obtain a shortcut FactoryBean instance
	 */
	@Nullable
	private FactoryBean<?> getNonSingletonFactoryBeanForTypeCheck(String beanName, RootBeanDefinition mbd) {
		if (isPrototypeCurrentlyInCreation(beanName)) {
			return null;
		}

		Object instance;
		try {
			// Mark this bean as currently in creation, even if just partially.
			beforePrototypeCreation(beanName);
			// Give BeanPostProcessors a chance to return a proxy instead of the target bean instance.
			instance = resolveBeforeInstantiation(beanName, mbd);
			if (instance == null) {
				BeanWrapper bw = createBeanInstance(beanName, mbd, null);
				instance = bw.getWrappedInstance();
			}
		}
		catch (UnsatisfiedDependencyException ex) {
			// Don't swallow, probably misconfiguration...
			throw ex;
		}
		catch (BeanCreationException ex) {
			// Instantiation failure, maybe too early...
			if (logger.isDebugEnabled()) {
				logger.debug("Bean creation exception on non-singleton FactoryBean type check: " + ex);
			}
			onSuppressedException(ex);
			return null;
		}
		finally {
			// Finished partial creation of this bean.
			afterPrototypeCreation(beanName);
		}

		return getFactoryBean(beanName, instance);
	}

	/**
	 * Apply MergedBeanDefinitionPostProcessors to the specified bean definition,
	 * invoking their {@code postProcessMergedBeanDefinition} methods.
	 * @param mbd the merged bean definition for the bean
	 * @param beanType the actual type of the managed bean instance
	 * @param beanName the name of the bean
	 * @see MergedBeanDefinitionPostProcessor#postProcessMergedBeanDefinition
	 */
	protected void applyMergedBeanDefinitionPostProcessors(RootBeanDefinition mbd, Class<?> beanType, String beanName) {
		for (MergedBeanDefinitionPostProcessor processor : getBeanPostProcessorCache().mergedDefinition) {
			processor.postProcessMergedBeanDefinition(mbd, beanType, beanName);
		}
	}

	/**
	 * Apply before-instantiation post-processors, resolving whether there is a before-instantiation shortcut for the specified bean.
	 * 在实例化后处理器之前应用，解析指定bean是否有实例化前快捷方式。
	 * @param beanName the name of the bean
	 * @param mbd the bean definition for the bean	bean的BeanDefinition
	 * @return the shortcut-determined bean instance, or {@code null} if none	快捷方式确定了bean实例，如果没有，则为nul
	 */
	@Nullable
	protected Object resolveBeforeInstantiation(String beanName, RootBeanDefinition mbd) {
		Object bean = null;
		if (!Boolean.FALSE.equals(mbd.beforeInstantiationResolved)) {
			// Make sure bean class is actually resolved at this point.
			if (!mbd.isSynthetic() && hasInstantiationAwareBeanPostProcessors()) {
				Class<?> targetType = determineTargetType(beanName, mbd);
				if (targetType != null) {
					bean = applyBeanPostProcessorsBeforeInstantiation(targetType, beanName);
					if (bean != null) {
						bean = applyBeanPostProcessorsAfterInitialization(bean, beanName);
					}
				}
			}
			mbd.beforeInstantiationResolved = (bean != null);
		}
		return bean;
	}

	/**
	 * Apply InstantiationAwareBeanPostProcessors to the specified bean definition
	 * (by class and name), invoking their {@code postProcessBeforeInstantiation} methods.
	 * <p>Any returned object will be used as the bean instead of actually instantiating
	 * the target bean. A {@code null} return value from the post-processor will
	 * result in the target bean being instantiated.
	 * @param beanClass the class of the bean to be instantiated
	 * @param beanName the name of the bean
	 * @return the bean object to use instead of a default instance of the target bean, or {@code null}
	 * @see InstantiationAwareBeanPostProcessor#postProcessBeforeInstantiation
	 */
	@Nullable
	protected Object applyBeanPostProcessorsBeforeInstantiation(Class<?> beanClass, String beanName) {
		for (InstantiationAwareBeanPostProcessor bp : getBeanPostProcessorCache().instantiationAware) {
			Object result = bp.postProcessBeforeInstantiation(beanClass, beanName);
			if (result != null) {
				return result;
			}
		}
		return null;
	}

	/**
	 * Create a new instance for the specified bean, using an appropriate instantiation strategy:factory method, constructor autowiring, or simple instantiation.
	 * 使用适当的实例化策略为指定的bean创建一个新实例：工厂方法、构造函数自动连接或简单实例化。
	 * @param beanName the name of the bean     bean的名称
	 * @param mbd the bean definition for the bean      bean的BeanDefinition
	 * @param args explicit arguments to use for constructor or factory method invocation       用于构造函数或工厂方法调用的显式参数
	 * @return a BeanWrapper for the new instance   新实例的BeanRapper
	 * @see #obtainFromSupplier
	 * @see #instantiateUsingFactoryMethod
	 * @see #autowireConstructor
	 * @see #instantiateBean
	 */
	protected BeanWrapper createBeanInstance(String beanName, RootBeanDefinition mbd, @Nullable Object[] args) {
		// Make sure bean class is actually resolved at this point.
		// 解析 bean ，将 bean 类名解析为 class 引用。
		Class<?> beanClass = resolveBeanClass(mbd, beanName);

		if (beanClass != null && !Modifier.isPublic(beanClass.getModifiers()) && !mbd.isNonPublicAccessAllowed()) {
			throw new BeanCreationException(mbd.getResourceDescription(), beanName,
					"Bean class isn't public, and non-public access not allowed: " + beanClass.getName());
		}

		// <Spring分析点32-1> 如果存在 Supplier 回调，则使用给定的回调方法初始化策略
		Supplier<?> instanceSupplier = mbd.getInstanceSupplier();
		if (instanceSupplier != null) {
			return obtainFromSupplier(instanceSupplier, beanName);
		}

		// <Spring分析点32-2> 使用 FactoryBean 的 factory-method 来创建，支持静态工厂和实例工厂（如果工厂方法不为空,则使用工厂方法初始化策略）
		if (mbd.getFactoryMethodName() != null) {
			return instantiateUsingFactoryMethod(beanName, mbd, args);
		}

		// Shortcut when re-creating the same bean...
		// <Spring分析点32-3> 重新创建同一bean时的快捷方式。。。
		boolean resolved = false;
		boolean autowireNecessary = false;
		if (args == null) {
			// constructorArgumentLock 构造函数的常用锁
			synchronized (mbd.constructorArgumentLock) {
				// 如果已缓存的解析的构造函数或者工厂方法不为空，则可以利用构造函数解析
				// 因为需要根据参数确认到底使用哪个构造函数，该过程比较消耗性能，所有采用缓存机制
				// 一个类有多个构造函数,每个构造函数都有不同的参数,所以调用前需要先根据参数锁定构造函数或对应的工厂方法
				if (mbd.resolvedConstructorOrFactoryMethod != null) {
					resolved = true;
					autowireNecessary = mbd.constructorArgumentsResolved;
				}
			}
		}
		// 如果已经解析过,则使用解析好的构造函数方法不需要再次锁定，直接注入即可
		if (resolved) {
			// <Spring分析点32-3.1> autowire 自动注入，调用构造函数自动注入
			if (autowireNecessary) {
				return autowireConstructor(beanName, mbd, null, null);
			}
			else {
				// <Spring分析点32-3.2> 使用默认构造函数构造
				return instantiateBean(beanName, mbd);
			}
		}

		// Candidate constructors for autowiring?
		// <Spring分析点32-4> 需要根据参数解析构造函数
		// 主要是检查已经注册的 SmartInstantiationAwareBeanPostProcessor
		Constructor<?>[] ctors = determineConstructorsFromBeanPostProcessors(beanClass, beanName);
		// <Spring分析点32-4.1> 有参数情况时，创建 Bean 。先利用参数个数，类型等，确定最精确匹配的构造方法。
		if (ctors != null || mbd.getResolvedAutowireMode() == AUTOWIRE_CONSTRUCTOR ||
				mbd.hasConstructorArgumentValues() || !ObjectUtils.isEmpty(args)) {
			// autowire 自动注入，调用构造函数自动注入
			return autowireConstructor(beanName, mbd, ctors, args);
		}

		// Preferred constructors for default construction?
		// <Spring分析点32-4.1> 选择构造方法，创建 Bean 。
		ctors = mbd.getPreferredConstructors();
		if (ctors != null) {
			return autowireConstructor(beanName, mbd, ctors, null);
		}

		// No special handling: simply use no-arg constructor.
		// <Spring分析点32-4.2> 有参数时，又没获取到构造方法，则只能调用无参构造方法来创建实例了(兜底方法)
		return instantiateBean(beanName, mbd);
	}

	/**
	 * Obtain a bean instance from the given supplier.
	 * 从给定的supplier处获取bean实例。
	 * @param instanceSupplier the configured supplier
	 * @param beanName the corresponding bean name
	 * @return a BeanWrapper for the new instance
	 * @since 5.0
	 * @see #getObjectForBeanInstance
	 */
	protected BeanWrapper obtainFromSupplier(Supplier<?> instanceSupplier, String beanName) {
		Object instance;
		// 获得原创建的 Bean 的对象名
		String outerBean = this.currentlyCreatedBean.get();
		// 设置新的 Bean 的对象名，到 currentlyCreatedBean 中
		this.currentlyCreatedBean.set(beanName);
		try {
			// <Spring分析点33-1> 调用 Supplier 的 get()，返回一个 Bean 对象
			instance = instanceSupplier.get();
		}
		finally {
			// 设置原创建的 Bean 的对象名，到 currentlyCreatedBean 中
			if (outerBean != null) {
				this.currentlyCreatedBean.set(outerBean);
			}
			else {
				this.currentlyCreatedBean.remove();
			}
		}

		// 未创建 Bean 对象，则创建 NullBean 对象
		if (instance == null) {
			instance = new NullBean();
		}
		// <Spring分析点33-2> 创建 BeanWrapper 对象
		BeanWrapper bw = new BeanWrapperImpl(instance);
		// <Spring分析点33-3> 初始化 BeanWrapper 对象
		initBeanWrapper(bw);
		return bw;
	}

	/**
	 * Overridden in order to implicitly register the currently created bean as
	 * dependent on further beans getting programmatically retrieved during a
	 * {@link Supplier} callback.
	 * @since 5.0
	 * @see #obtainFromSupplier
	 */
	@Override
	protected Object getObjectForBeanInstance(
			Object beanInstance, String name, String beanName, @Nullable RootBeanDefinition mbd) {

		String currentlyCreatedBean = this.currentlyCreatedBean.get();
		if (currentlyCreatedBean != null) {
			registerDependentBean(beanName, currentlyCreatedBean);
		}

		return super.getObjectForBeanInstance(beanInstance, name, beanName, mbd);
	}

	/**
	 * Determine candidate constructors to use for the given bean, checking all registered
	 * {@link SmartInstantiationAwareBeanPostProcessor SmartInstantiationAwareBeanPostProcessors}.
	 * @param beanClass the raw class of the bean
	 * @param beanName the name of the bean
	 * @return the candidate constructors, or {@code null} if none specified
	 * @throws org.springframework.beans.BeansException in case of errors
	 * @see org.springframework.beans.factory.config.SmartInstantiationAwareBeanPostProcessor#determineCandidateConstructors
	 */
	@Nullable
	protected Constructor<?>[] determineConstructorsFromBeanPostProcessors(@Nullable Class<?> beanClass, String beanName)
			throws BeansException {

		if (beanClass != null && hasInstantiationAwareBeanPostProcessors()) {
			for (SmartInstantiationAwareBeanPostProcessor bp : getBeanPostProcessorCache().smartInstantiationAware) {
				Constructor<?>[] ctors = bp.determineCandidateConstructors(beanClass, beanName);
				if (ctors != null) {
					return ctors;
				}
			}
		}
		return null;
	}

	/**
	 * Instantiate the given bean using its default constructor.
	 * 使用默认构造函数实例化给定bean。
	 * @param beanName the name of the bean     bean的名称
	 * @param mbd the bean definition for the bean      BeanDefinition
	 * @return a BeanWrapper for the new instance       新BeanWrapper
	 */
	protected BeanWrapper instantiateBean(String beanName, RootBeanDefinition mbd) {
		try {
			Object beanInstance;
			if (System.getSecurityManager() != null) {
				beanInstance = AccessController.doPrivileged(
						(PrivilegedAction<Object>) () -> getInstantiationStrategy().instantiate(mbd, beanName, this),
						getAccessControlContext());
			}
			else {
				beanInstance = getInstantiationStrategy().instantiate(mbd, beanName, this);
			}
			BeanWrapper bw = new BeanWrapperImpl(beanInstance);
			initBeanWrapper(bw);
			return bw;
		}
		catch (Throwable ex) {
			throw new BeanCreationException(
					mbd.getResourceDescription(), beanName, "Instantiation of bean failed", ex);
		}
	}

	/**
	 * Instantiate the bean using a named factory method. The method may be static, if the
	 * mbd parameter specifies a class, rather than a factoryBean, or an instance variable
	 * on a factory object itself configured using Dependency Injection.
	 * 使用命名工厂方法实例化bean。如果mbd参数指定一个类，而不是factoryBean，或者使用依赖项注入配置的factory对象本身上的实例变量，那么该方法可能是静态的。
	 * @param beanName the name of the bean     bean的名称
	 * @param mbd the bean definition for the bean      bean的BeanDefinition
	 * @param explicitArgs argument values passed in programmatically via the getBean method,
<<<<<<< HEAD
	 * or {@code null} if none (implying the use of constructor argument values from bean definition)
	 * @return a BeanWrapper for the new instance
=======
	 * or {@code null} if none (-> use constructor argument values from bean definition)    通过getBean方法以编程方式传入的参数值，如果没有，则为null（->使用BeanDefinition中的构造函数参数值）
	 * @return a BeanWrapper for the new instance   新实例的BeanRapper
>>>>>>> 02d1245d
	 * @see #getBean(String, Object[])
	 */
	protected BeanWrapper instantiateUsingFactoryMethod(
			String beanName, RootBeanDefinition mbd, @Nullable Object[] explicitArgs) {

		return new ConstructorResolver(this).instantiateUsingFactoryMethod(beanName, mbd, explicitArgs);
	}

	/**
	 * "autowire constructor" (with constructor arguments by type) behavior.
	 * Also applied if explicit constructor argument values are specified,
	 * matching all remaining arguments with beans from the bean factory.
	 * <p>This corresponds to constructor injection: In this mode, a Spring
	 * bean factory is able to host components that expect constructor-based
	 * dependency resolution.
	 * “autowire构造函数”（按类型包含构造函数参数）行为。如果指定了显式构造函数参数值，
	 * 将所有剩余参数与bean工厂中的bean相匹配，也将应用此函数。
	 * 这与构造函数注入相对应：在这种模式下，Springbean工厂能够托管期望基于构造函数的依赖项解析的组件。
	 *
	 *
	 * @param beanName the name of the bean     bean的名称
	 * @param mbd the bean definition for the bean      bean的BeanDefinition
	 * @param ctors the chosen candidate constructors       选定的候选构造函数
	 * @param explicitArgs argument values passed in programmatically via the getBean method,
<<<<<<< HEAD
	 * or {@code null} if none (implying the use of constructor argument values from bean definition)
	 * @return a BeanWrapper for the new instance
=======
	 * or {@code null} if none (-> use constructor argument values from bean definition)
	 *                     通过getBean方法以编程方式传入的参数值，如果没有，则为null（->使用BeanDefinition中的构造函数参数值）
	 * @return a BeanWrapper for the new instance   新实例的BeanWrapper
>>>>>>> 02d1245d
	 */
	protected BeanWrapper autowireConstructor(
			String beanName, RootBeanDefinition mbd, @Nullable Constructor<?>[] ctors, @Nullable Object[] explicitArgs) {

		return new ConstructorResolver(this).autowireConstructor(beanName, mbd, ctors, explicitArgs);
	}

	/**
	 * Populate the bean instance in the given BeanWrapper with the property values from the bean definition.
	 * 使用BeanDefinition中的属性值填充给定BeanWrapper中的bean实例。
	 * @param beanName the name of the bean
	 * @param mbd the bean definition for the bean	BeanDefinition
	 * @param bw the BeanWrapper with bean instance	带有bean实例的BeanWrapper
	 */
	@SuppressWarnings("deprecation")  // for postProcessPropertyValues
	protected void populateBean(String beanName, RootBeanDefinition mbd, @Nullable BeanWrapper bw) {
		// 没有实例化对象
		if (bw == null) {
			// 有可填充属性，则抛出 BeanCreationException 异常
			if (mbd.hasPropertyValues()) {
				throw new BeanCreationException(
						mbd.getResourceDescription(), beanName, "Cannot apply property values to null instance");
			}
			// 没有可填充属性，直接 return 返回
			else {
				// Skip property population phase for null instance.
				// 跳过空实例的属性填充阶段。
				return;
			}
		}

		// Give any InstantiationAwareBeanPostProcessors the opportunity to modify the
		// state of the bean before properties are set. This can be used, for example,
		// to support styles of field injection.
		// 给任何实例化WarebeanPostProcessors修改设置属性之前bean的状态。
		// <Spring分析点28-1> 在设置属性之前，应用后处理器 InstantiationAwareBeanPostProcessors ，
		// 调用其postProcessAfterInstantiation方法，给它最后一次改变 bean 的机会
		// 在注入属性前修改bean状态,如果方法中返回false的话，可以终止后面代码运行，直接返回

		// bean 不是"合成"的，即未由应用程序本身定义 && 是否持有 InstantiationAwareBeanPostProcessor
		if (!mbd.isSynthetic() && hasInstantiationAwareBeanPostProcessors()) {
			// 迭代所有的 InstantiationAwareBeanPostProcessor
			for (InstantiationAwareBeanPostProcessor bp : getBeanPostProcessorCache().instantiationAware) {
				// 返回值为是否继续填充 bean
				// postProcessAfterInstantiation：如果应该在 bean上面设置属性则返回 true，否则返回 false
				// 一般情况下，应该是返回true 。
				// 返回 false 的话，将会阻止在此 Bean 实例上调用任何后续的 InstantiationAwareBeanPostProcessor 实例。
				if (!bp.postProcessAfterInstantiation(bw.getWrappedInstance(), beanName)) {
					// 如果后续处理器发出停止填充命令，则终止后续操作
					return;
				}
			}
		}
		// bean 的属性值
		PropertyValues pvs = (mbd.hasPropertyValues() ? mbd.getPropertyValues() : null);

		int resolvedAutowireMode = mbd.getResolvedAutowireMode();
		// <Spring分析点28-2> 自动注入
		if (resolvedAutowireMode == AUTOWIRE_BY_NAME || resolvedAutowireMode == AUTOWIRE_BY_TYPE) {
			// 将 PropertyValues 封装成 MutablePropertyValues 对象
			// MutablePropertyValues 允许对属性进行简单的操作，并提供构造函数以支持Map的深度复制和构造。
			MutablePropertyValues newPvs = new MutablePropertyValues(pvs);
			// Add property values based on autowire by name if applicable.
			// 根据autowire按名称自动注入（如果适用）。
			if (resolvedAutowireMode == AUTOWIRE_BY_NAME) {
				autowireByName(beanName, mbd, bw, newPvs);
			}
			// Add property values based on autowire by type if applicable.
			// 根据autowire按类型自动注入（如果适用）。
			if (resolvedAutowireMode == AUTOWIRE_BY_TYPE) {
				autowireByType(beanName, mbd, bw, newPvs);
			}
			pvs = newPvs;
		}
		// 是否已经注册了 InstantiationAwareBeanPostProcessors（后处理器是否已经初始化）
		boolean hasInstAwareBpps = hasInstantiationAwareBeanPostProcessors();
		// 是否需要进行【依赖检查】
		boolean needsDepCheck = (mbd.getDependencyCheck() != AbstractBeanDefinition.DEPENDENCY_CHECK_NONE);


		// <Spring分析点28-3> BeanPostProcessor 处理
		PropertyDescriptor[] filteredPds = null;
		if (hasInstAwareBpps) {
			if (pvs == null) {
				pvs = mbd.getPropertyValues();
			}
			// 遍历 BeanPostProcessor 数组
			for (InstantiationAwareBeanPostProcessor bp : getBeanPostProcessorCache().instantiationAware) {
				// 对所有需要依赖检查的属性进行后处理
				PropertyValues pvsToUse = bp.postProcessProperties(pvs, bw.getWrappedInstance(), beanName);
				if (pvsToUse == null) {
					// 从 bw 对象中提取 PropertyDescriptor 结果集
					// PropertyDescriptor：可以通过一对存取方法提取一个属性
					if (filteredPds == null) {
						filteredPds = filterPropertyDescriptorsForDependencyCheck(bw, mbd.allowCaching);
					}
					pvsToUse = bp.postProcessPropertyValues(pvs, filteredPds, bw.getWrappedInstance(), beanName);
					if (pvsToUse == null) {
						return;
					}
				}
				pvs = pvsToUse;
			}
		}
		// <Spring分析点28-4> 依赖检查
		if (needsDepCheck) {
			if (filteredPds == null) {
				filteredPds = filterPropertyDescriptorsForDependencyCheck(bw, mbd.allowCaching);
			}
			// 依赖检查，对应 depends-on 属性,Spring3.0已经弃用此属性
			checkDependencies(beanName, mbd, filteredPds, pvs);
		}
		// <Spring分析点28-5> 将属性应用到 bean 中
		if (pvs != null) {
			applyPropertyValues(beanName, mbd, bw, pvs);
		}
	}

	/**
	 * Fill in any missing property values with references to other beans in this factory if autowire is set to "byName".
	 * 如果autowire设置为“byName”，则使用对该工厂中其他bean的引用来填充任何缺少的属性值。
	 * @param beanName the name of the bean we're wiring up.Useful for debugging messages; not used functionally.	我们正在连接的bean的名称-用于调试消息；没有用在功能上
	 * @param mbd bean definition to update through autowiring	通过autowiring更新的BeanDefinition
	 * @param bw the BeanWrapper from which we can obtain information about the bean	我们可以从中获得有关bean的信息的BeanWrapper
	 * @param pvs the PropertyValues to register wired objects with	用于注册有线对象的属性值
	 */
	protected void autowireByName(String beanName, AbstractBeanDefinition mbd, BeanWrapper bw, MutablePropertyValues pvs) {
		// <Spring分析点29-1> 对 Bean 对象中非简单属性
		String[] propertyNames = unsatisfiedNonSimpleProperties(mbd, bw);
		// 遍历 propertyName 数组
		for (String propertyName : propertyNames) {
			// 如果容器中包含指定名称的 bean，则将该 bean 注入到 bean中
			if (containsBean(propertyName)) {
				// 递归初始化相关 bean
				Object bean = getBean(propertyName);
				// 为指定名称的属性赋予属性值
				pvs.add(propertyName, bean);
				// 属性依赖注入(注册依赖bean)
				registerDependentBean(propertyName, beanName);
				if (logger.isTraceEnabled()) {
					logger.trace("Added autowiring by name from bean name '" + beanName +
							"' via property '" + propertyName + "' to bean named '" + propertyName + "'");
				}
			}
			else {
				if (logger.isTraceEnabled()) {
					logger.trace("Not autowiring property '" + propertyName + "' of bean '" + beanName +
							"' by name: no matching bean found");
				}
			}
		}
	}

	/**
	 * Abstract method defining "autowire by type" (bean properties by type) behavior.
	 * <p>This is like PicoContainer default, in which there must be exactly one bean
	 * of the property type in the bean factory. This makes bean factories simple to
	 * configure for small namespaces, but doesn't work as well as standard Spring
	 * behavior for bigger applications.
	 * 定义“autowire by type”（按类型的bean属性）行为的抽象方法。 这类似于picocontainerdefault，其中 `BeanFactory` 中必须只有一个属性类型的bean。
	 * 这使得 `BeanFactory` 对于小名称空间的配置变得简单，但是对于更大的应用程序，它的工作方式不如标准的Spring行为。
	 *
	 * @param beanName the name of the bean to autowire by type	按类型自动关联的bean的名称
	 * @param mbd the merged bean definition to update through autowiring	通过自动连线更新的合并BeanDefinition
	 * @param bw the BeanWrapper from which we can obtain information about the bean	我们可以从中获得有关bean的信息的BeanWrapper
	 * @param pvs the PropertyValues to register wired objects with	用于注册有线对象的属性
	 */
	protected void autowireByType(String beanName, AbstractBeanDefinition mbd, BeanWrapper bw, MutablePropertyValues pvs) {

		// 获取 TypeConverter 实例
		// 使用自定义的 TypeConverter，用于取代默认的 PropertyEditor 机制
		TypeConverter converter = getCustomTypeConverter();
		if (converter == null) {
			converter = bw;
		}

		Set<String> autowiredBeanNames = new LinkedHashSet<>(4);
		// 获取非简单属性（寻找bw中需要依赖注入的属性名称(找到Bean中属性是对象类型的属性)）
		String[] propertyNames = unsatisfiedNonSimpleProperties(mbd, bw);
		// 遍历 propertyName 数组
		for (String propertyName : propertyNames) {
			try {
				// 获取 PropertyDescriptor 实例（根据属性名称获取属性描述信息）
				PropertyDescriptor pd = bw.getPropertyDescriptor(propertyName);
				// Don't try autowiring by type for type Object: never makes sense,
				// even if it technically is a unsatisfied, non-simple property.
				// 不要尝试为类型对象按类型自动关联：没有意义，即使它在技术上是一个不满意的，不简单的属性。
				if (Object.class != pd.getPropertyType()) {
					// 探测指定属性的 set 方法
					MethodParameter methodParam = BeanUtils.getWriteMethodParameter(pd);
					// Do not allow eager init for type matching in case of a prioritized post-processor.
					// 在优先后处理器的情况下，不允许使用eager init进行类型匹配。
					boolean eager = !(bw.getWrappedInstance() instanceof PriorityOrdered);
					DependencyDescriptor desc = new AutowireByTypeDependencyDescriptor(methodParam, eager);
					// 解析指定 beanName 的属性所匹配的值，并把解析到的属性名称存储在 autowiredBeanNames 中
					// 当属性存在多个封装 bean 时将会找到所有匹配的 bean 并将其注入
					// 如：@Autowired private List<A> aList;将会找到所有匹配A类型的bean并将其注入;autowiredArgument的类型可能是集合,数组,对象等
					Object autowiredArgument = resolveDependency(desc, beanName, autowiredBeanNames, converter);
					// 将属性名和属性值添加到MutablePropertyValues中
					if (autowiredArgument != null) {
						pvs.add(propertyName, autowiredArgument);
					}
					// 遍历 autowiredBeanName 数组
					for (String autowiredBeanName : autowiredBeanNames) {
						// 属性依赖注入（注册依赖）
						registerDependentBean(autowiredBeanName, beanName);
						if (logger.isTraceEnabled()) {
							logger.trace("Autowiring by type from bean name '" + beanName + "' via property '" +
									propertyName + "' to bean named '" + autowiredBeanName + "'");
						}
					}
					// 清空 autowiredBeanName 数组
					autowiredBeanNames.clear();
				}
			}
			catch (BeansException ex) {
				throw new UnsatisfiedDependencyException(mbd.getResourceDescription(), beanName, propertyName, ex);
			}
		}
	}


	/**
	 * Return an array of non-simple bean properties that are unsatisfied.
	 * These are probably unsatisfied references to other beans in the
	 * factory. Does not include simple properties like primitives or Strings.
	 * 返回不满足的非简单bean属性数组。这些可能是不满意的参考其他bean在工厂。不包括基本体或字符串等简单属性。 参
	 * @param mbd the merged bean definition the bean was created with	创建bean时使用的合并BeanDefinition
	 * @param bw the BeanWrapper the bean was created with	创建bean时使用的BeanWrapper
	 * @return an array of bean property names
	 * @see org.springframework.beans.BeanUtils#isSimpleProperty
	 */
	protected String[] unsatisfiedNonSimpleProperties(AbstractBeanDefinition mbd, BeanWrapper bw) {
		// 创建 result 集合
		Set<String> result = new TreeSet<>();
		PropertyValues pvs = mbd.getPropertyValues();
		// 遍历 PropertyDescriptor 数组
		PropertyDescriptor[] pds = bw.getPropertyDescriptors();
		for (PropertyDescriptor pd : pds) {
			// 有可写方法 && 依赖检测中没有被忽略 && pvs 不包含该属性名 && 不是简单属性类型
			if (pd.getWriteMethod() != null && !isExcludedFromDependencyCheck(pd) && !pvs.contains(pd.getName()) &&
					!BeanUtils.isSimpleProperty(pd.getPropertyType())) {
				// 添加到 result 中
				result.add(pd.getName());
			}
		}
		return StringUtils.toStringArray(result);
	}

	/**
	 * Extract a filtered set of PropertyDescriptors from the given BeanWrapper,
	 * excluding ignored dependency types or properties defined on ignored dependency interfaces.
	 * @param bw the BeanWrapper the bean was created with
	 * @param cache whether to cache filtered PropertyDescriptors for the given bean Class
	 * @return the filtered PropertyDescriptors
	 * @see #isExcludedFromDependencyCheck
	 * @see #filterPropertyDescriptorsForDependencyCheck(org.springframework.beans.BeanWrapper)
	 */
	protected PropertyDescriptor[] filterPropertyDescriptorsForDependencyCheck(BeanWrapper bw, boolean cache) {
		PropertyDescriptor[] filtered = this.filteredPropertyDescriptorsCache.get(bw.getWrappedClass());
		if (filtered == null) {
			filtered = filterPropertyDescriptorsForDependencyCheck(bw);
			if (cache) {
				PropertyDescriptor[] existing =
						this.filteredPropertyDescriptorsCache.putIfAbsent(bw.getWrappedClass(), filtered);
				if (existing != null) {
					filtered = existing;
				}
			}
		}
		return filtered;
	}

	/**
	 * Extract a filtered set of PropertyDescriptors from the given BeanWrapper,
	 * excluding ignored dependency types or properties defined on ignored dependency interfaces.
	 * @param bw the BeanWrapper the bean was created with
	 * @return the filtered PropertyDescriptors
	 * @see #isExcludedFromDependencyCheck
	 */
	protected PropertyDescriptor[] filterPropertyDescriptorsForDependencyCheck(BeanWrapper bw) {
		List<PropertyDescriptor> pds = new ArrayList<>(Arrays.asList(bw.getPropertyDescriptors()));
		pds.removeIf(this::isExcludedFromDependencyCheck);
		return pds.toArray(new PropertyDescriptor[0]);
	}

	/**
	 * Determine whether the given bean property is excluded from dependency checks.
	 * <p>This implementation excludes properties defined by CGLIB and
	 * properties whose type matches an ignored dependency type or which
	 * are defined by an ignored dependency interface.
	 * @param pd the PropertyDescriptor of the bean property
	 * @return whether the bean property is excluded
	 * @see #ignoreDependencyType(Class)
	 * @see #ignoreDependencyInterface(Class)
	 */
	protected boolean isExcludedFromDependencyCheck(PropertyDescriptor pd) {
		return (AutowireUtils.isExcludedFromDependencyCheck(pd) ||
				this.ignoredDependencyTypes.contains(pd.getPropertyType()) ||
				AutowireUtils.isSetterDefinedInInterface(pd, this.ignoredDependencyInterfaces));
	}

	/**
	 * Perform a dependency check that all properties exposed have been set,
	 * if desired. Dependency checks can be objects (collaborating beans),
	 * simple (primitives and String), or all (both).
	 * @param beanName the name of the bean
	 * @param mbd the merged bean definition the bean was created with
	 * @param pds the relevant property descriptors for the target bean
	 * @param pvs the property values to be applied to the bean
	 * @see #isExcludedFromDependencyCheck(java.beans.PropertyDescriptor)
	 */
	protected void checkDependencies(
			String beanName, AbstractBeanDefinition mbd, PropertyDescriptor[] pds, @Nullable PropertyValues pvs)
			throws UnsatisfiedDependencyException {

		int dependencyCheck = mbd.getDependencyCheck();
		for (PropertyDescriptor pd : pds) {
			if (pd.getWriteMethod() != null && (pvs == null || !pvs.contains(pd.getName()))) {
				boolean isSimple = BeanUtils.isSimpleProperty(pd.getPropertyType());
				boolean unsatisfied = (dependencyCheck == AbstractBeanDefinition.DEPENDENCY_CHECK_ALL) ||
						(isSimple && dependencyCheck == AbstractBeanDefinition.DEPENDENCY_CHECK_SIMPLE) ||
						(!isSimple && dependencyCheck == AbstractBeanDefinition.DEPENDENCY_CHECK_OBJECTS);
				if (unsatisfied) {
					throw new UnsatisfiedDependencyException(mbd.getResourceDescription(), beanName, pd.getName(),
							"Set this property value or disable dependency checking for this bean.");
				}
			}
		}
	}

	/**
	 * Apply the given property values, resolving any runtime references
	 * to other beans in this bean factory. Must use deep copy, so we
	 * don't permanently modify this property.
	 * 应用给定的属性值，解析对该 `BeanFactory` 中其他bean的任何运行时引用。必须使用深度复制，因此我们不会永久修改此属性。
	 * @param beanName the bean name passed for better exception information	为获得更好的异常信息而传递的bean名称
	 * @param mbd the merged bean definition	合并BeanDefinition
	 * @param bw the BeanWrapper wrapping the target object	包装目标对象的BeanWrapper
	 * @param pvs the new property values	新的属性值
	 */
	protected void applyPropertyValues(String beanName, BeanDefinition mbd, BeanWrapper bw, PropertyValues pvs) {
		if (pvs.isEmpty()) {
			return;
		}
		// 设置 BeanWrapperImpl 的 SecurityContext 属性
		if (System.getSecurityManager() != null && bw instanceof BeanWrapperImpl) {
			((BeanWrapperImpl) bw).setSecurityContext(getAccessControlContext());
		}
		// MutablePropertyValues 类型属性
		MutablePropertyValues mpvs = null;
		// 原始类型
		List<PropertyValue> original;

		if (pvs instanceof MutablePropertyValues) {
			mpvs = (MutablePropertyValues) pvs;
			// 属性值已经转换
			if (mpvs.isConverted()) {
				// Shortcut: use the pre-converted values as-is.
				// 快捷方式：按原样使用预转换的值。
				try {
					// 为实例化对象设置属性值 ，依赖注入真真正正地实现在此！！！！！
					bw.setPropertyValues(mpvs);
					return;
				}
				catch (BeansException ex) {
					throw new BeanCreationException(
							mbd.getResourceDescription(), beanName, "Error setting property values", ex);
				}
			}
			original = mpvs.getPropertyValueList();
		}
		else {
			// 如果 pvs 不是 MutablePropertyValues 类型，则直接使用原始类型
			original = Arrays.asList(pvs.getPropertyValues());
		}
		// 获取 TypeConverter = 获取用户自定义的类型转换
		TypeConverter converter = getCustomTypeConverter();
		if (converter == null) {
			converter = bw;
		}
		// 获取对应的解析器
		BeanDefinitionValueResolver valueResolver = new BeanDefinitionValueResolver(this, beanName, mbd, converter);

		// Create a deep copy, resolving any references for values.
		List<PropertyValue> deepCopy = new ArrayList<>(original.size());
		boolean resolveNecessary = false;
		// 遍历属性，将属性转换为对应类的对应属性的类型
		for (PropertyValue pv : original) {
			// 属性值不需要转换
			if (pv.isConverted()) {
				deepCopy.add(pv);
			}
			// 属性值需要转换
			else {
				String propertyName = pv.getName();
				// 原始的属性值，即转换之前的属性值
				Object originalValue = pv.getValue();
				if (originalValue == AutowiredPropertyMarker.INSTANCE) {
					Method writeMethod = bw.getPropertyDescriptor(propertyName).getWriteMethod();
					if (writeMethod == null) {
						throw new IllegalArgumentException("Autowire marker for property without write method: " + pv);
					}
					originalValue = new DependencyDescriptor(new MethodParameter(writeMethod, 0), true);
				}
				// 转换属性值，例如将引用转换为IoC容器中实例化对象引用 ！！！！！ 对属性值的解析！！
				Object resolvedValue = valueResolver.resolveValueIfNecessary(pv, originalValue);
				// 转换之后的属性值
				Object convertedValue = resolvedValue;
				// 属性值是否可以转换
				boolean convertible = bw.isWritableProperty(propertyName) &&
						!PropertyAccessorUtils.isNestedOrIndexedProperty(propertyName);
				// 使用用户自定义的类型转换器转换属性值
				if (convertible) {
					convertedValue = convertForProperty(resolvedValue, propertyName, bw, converter);
				}
				// Possibly store converted value in merged bean definition,
				// in order to avoid re-conversion for every created bean instance.
				// 存储转换后的属性值，避免每次属性注入时的转换工作
				if (resolvedValue == originalValue) {
					if (convertible) {
						// 设置属性转换之后的值
						pv.setConvertedValue(convertedValue);
					}
					deepCopy.add(pv);
				}
				// 属性是可转换的，且属性原始值是字符串类型，且属性的原始类型值不是
				// 动态生成的字符串，且属性的原始值不是集合或者数组类型
				else if (convertible && originalValue instanceof TypedStringValue &&
						!((TypedStringValue) originalValue).isDynamic() &&
						!(convertedValue instanceof Collection || ObjectUtils.isArray(convertedValue))) {
					pv.setConvertedValue(convertedValue);
					deepCopy.add(pv);
				}
				else {
					resolveNecessary = true;
					// 重新封装属性的值
					deepCopy.add(new PropertyValue(pv, convertedValue));
				}
			}
		}
		// 标记属性值已经转换过
		if (mpvs != null && !resolveNecessary) {
			mpvs.setConverted();
		}

		// Set our (possibly massaged) deep copy.
		// 进行属性依赖注入，依赖注入的真真正正实现依赖的注入方法在此！！！
		try {
			bw.setPropertyValues(new MutablePropertyValues(deepCopy));
		}
		catch (BeansException ex) {
			throw new BeanCreationException(
					mbd.getResourceDescription(), beanName, "Error setting property values", ex);
		}
	}

	/**
	 * Convert the given value for the specified target property.
	 * 转换指定目标属性的给定值。
	 */
	@Nullable
	private Object convertForProperty(
			@Nullable Object value, String propertyName, BeanWrapper bw, TypeConverter converter) {

		if (converter instanceof BeanWrapperImpl) {
			return ((BeanWrapperImpl) converter).convertForProperty(value, propertyName);
		}
		else {
			PropertyDescriptor pd = bw.getPropertyDescriptor(propertyName);
			MethodParameter methodParam = BeanUtils.getWriteMethodParameter(pd);
			return converter.convertIfNecessary(value, pd.getPropertyType(), methodParam);
		}
	}


	/**
	 * Initialize the given bean instance, applying factory callbacks as well as init methods and bean post processors.
	 * <p>Called from {@link #createBean} for traditionally defined beans, and from {@link #initializeBean} for existing bean instances.
	 * 初始化给定的bean实例，应用工厂回调、init方法和bean后处理器。 对于传统定义的bean，从createBean调用；对于现有bean实例，从initializeBean调用。
	 * @param beanName the bean name in the factory (for debugging purposes)	工厂中的bean名称（用于调试）
	 * @param bean the new bean instance we may need to initialize	我们可能需要初始化的新bean实例
	 * @param mbd the bean definition that the bean was created with	创建bean时使用的BeanDefinition
	 * (can also be {@code null}, if given an existing bean instance)	（如果给定现有bean实例，也可以为null)
	 * @return the initialized bean instance (potentially wrapped)
	 * @see BeanNameAware
	 * @see BeanClassLoaderAware
	 * @see BeanFactoryAware
	 * @see #applyBeanPostProcessorsBeforeInitialization
	 * @see #invokeInitMethods
	 * @see #applyBeanPostProcessorsAfterInitialization
	 */
	protected Object initializeBean(String beanName, Object bean, @Nullable RootBeanDefinition mbd) {
		if (System.getSecurityManager() != null) {// 安全模式
			AccessController.doPrivileged((PrivilegedAction<Object>) () -> {
				// <Spring分析点30-1> 激活 Aware 方法，对特殊的 bean 处理：Aware、BeanClassLoaderAware、BeanFactoryAware
				invokeAwareMethods(beanName, bean);
				return null;
			}, getAccessControlContext());
		}
		else {
			// <Spring分析点30-1> 激活 Aware 方法，对特殊的 bean 处理：Aware、BeanClassLoaderAware、BeanFactoryAware
			invokeAwareMethods(beanName, bean);
		}

		// <Spring分析点30-2> 应用BeanPostProcessors(在bean初始化之前调用)
		Object wrappedBean = bean;
		if (mbd == null || !mbd.isSynthetic()) {
			wrappedBean = applyBeanPostProcessorsBeforeInitialization(wrappedBean, beanName);
		}

		// <Spring分析点30-3> 激活用户自定义的 init 方法, 完成初始化
		try {
			invokeInitMethods(beanName, wrappedBean, mbd);
		}
		catch (Throwable ex) {
			throw new BeanCreationException(
					(mbd != null ? mbd.getResourceDescription() : null),
					beanName, "Invocation of init method failed", ex);
		}

		// <Spring分析点30-2> 应用 BeanPostProcessors (在bean初始化之后调用)
		if (mbd == null || !mbd.isSynthetic()) {
			wrappedBean = applyBeanPostProcessorsAfterInitialization(wrappedBean, beanName);
		}

		return wrappedBean;
	}

	private void invokeAwareMethods(String beanName, Object bean) {
		if (bean instanceof Aware) {
			// BeanNameAware
			if (bean instanceof BeanNameAware) {
				((BeanNameAware) bean).setBeanName(beanName);
			}
			// BeanClassLoaderAware
			if (bean instanceof BeanClassLoaderAware) {
				ClassLoader bcl = getBeanClassLoader();
				if (bcl != null) {
					((BeanClassLoaderAware) bean).setBeanClassLoader(bcl);
				}
			}
			// BeanFactoryAware
			if (bean instanceof BeanFactoryAware) {
				((BeanFactoryAware) bean).setBeanFactory(AbstractAutowireCapableBeanFactory.this);
			}
		}
	}

	/**
	 * Give a bean a chance to react now all its properties are set,and a chance to know about its owning bean factory (this object).
	 * This means checking whether the bean implements InitializingBean or defines a custom init method, and invoking the necessary callback(s) if it does.
	 * 给一个bean一个机会，现在它的所有属性都设置好了，并且有机会知道它所拥有的 `BeanFactory` （这个对象）。
	 * 这意味着检查bean是否实现了InitializingBean或定义了自定义的init方法，如果实现了，则调用必要的回调。
	 * @param beanName the bean name in the factory (for debugging purposes)	工厂中的bean名称（用于调试）
	 * @param bean the new bean instance we may need to initialize	我们可能需要初始化的新bean实例
	 * @param mbd the merged bean definition that the bean was created with	创建bean时使用的合并BeanDefinition
	 * (can also be {@code null}, if given an existing bean instance)	（如果给定现有bean实例，也可以为null）
	 * @throws Throwable if thrown by init methods or by the invocation process	如果由init方法或调用进程抛
	 * @see #invokeCustomInitMethod
	 */
	protected void invokeInitMethods(String beanName, Object bean, @Nullable RootBeanDefinition mbd)
			throws Throwable {
		// 首先会检查是否是 InitializingBean ，如果是的话需要调用 afterPropertiesSet()
		boolean isInitializingBean = (bean instanceof InitializingBean);
		if (isInitializingBean && (mbd == null || !mbd.isExternallyManagedInitMethod("afterPropertiesSet"))) {
			if (logger.isTraceEnabled()) {
				logger.trace("Invoking afterPropertiesSet() on bean with name '" + beanName + "'");
			}
			// 安全模式
			if (System.getSecurityManager() != null) {
				try {
					AccessController.doPrivileged((PrivilegedExceptionAction<Object>) () -> {
						// <Spring分析点31-1> 属性初始化的处理
						((InitializingBean) bean).afterPropertiesSet();
						return null;
					}, getAccessControlContext());
				}
				catch (PrivilegedActionException pae) {
					throw pae.getException();
				}
			}
			else {
				// <Spring分析点31-1> 属性初始化的处理
				((InitializingBean) bean).afterPropertiesSet();
			}
		}

		if (mbd != null && bean.getClass() != NullBean.class) {
			String initMethodName = mbd.getInitMethodName();
			if (StringUtils.hasLength(initMethodName) &&
					!(isInitializingBean && "afterPropertiesSet".equals(initMethodName)) &&
					!mbd.isExternallyManagedInitMethod(initMethodName)) {
				// <Spring分析点31-2> 调用用户自定义的初始化方法
				invokeCustomInitMethod(beanName, bean, mbd);
			}
		}
	}

	/**
	 * Invoke the specified custom init method on the given bean.
	 * Called by invokeInitMethods.
	 * <p>Can be overridden in subclasses for custom resolution of init
	 * methods with arguments.
	 * @see #invokeInitMethods
	 */
	protected void invokeCustomInitMethod(String beanName, Object bean, RootBeanDefinition mbd)
			throws Throwable {

		String initMethodName = mbd.getInitMethodName();
		Assert.state(initMethodName != null, "No init method set");
		Method initMethod = (mbd.isNonPublicAccessAllowed() ?
				BeanUtils.findMethod(bean.getClass(), initMethodName) :
				ClassUtils.getMethodIfAvailable(bean.getClass(), initMethodName));

		if (initMethod == null) {
			if (mbd.isEnforceInitMethod()) {
				throw new BeanDefinitionValidationException("Could not find an init method named '" +
						initMethodName + "' on bean with name '" + beanName + "'");
			}
			else {
				if (logger.isTraceEnabled()) {
					logger.trace("No default init method named '" + initMethodName +
							"' found on bean with name '" + beanName + "'");
				}
				// Ignore non-existent default lifecycle methods.
				return;
			}
		}

		if (logger.isTraceEnabled()) {
			logger.trace("Invoking init method  '" + initMethodName + "' on bean with name '" + beanName + "'");
		}
		Method methodToInvoke = ClassUtils.getInterfaceMethodIfPossible(initMethod);

		if (System.getSecurityManager() != null) {
			AccessController.doPrivileged((PrivilegedAction<Object>) () -> {
				ReflectionUtils.makeAccessible(methodToInvoke);
				return null;
			});
			try {
				AccessController.doPrivileged((PrivilegedExceptionAction<Object>)
						() -> methodToInvoke.invoke(bean), getAccessControlContext());
			}
			catch (PrivilegedActionException pae) {
				InvocationTargetException ex = (InvocationTargetException) pae.getException();
				throw ex.getTargetException();
			}
		}
		else {
			try {
				ReflectionUtils.makeAccessible(methodToInvoke);
				methodToInvoke.invoke(bean);
			}
			catch (InvocationTargetException ex) {
				throw ex.getTargetException();
			}
		}
	}


	/**
	 * Applies the {@code postProcessAfterInitialization} callback of all
	 * registered BeanPostProcessors, giving them a chance to post-process the
	 * object obtained from FactoryBeans (for example, to auto-proxy them).
	 * 对所有注册的beanPostProcessor应用postProcessAfterInitialization回调，使它们有机会对从FactoryBeans获得的对象进行后处理（例如，自动代理它们）
	 *
	 * @see #applyBeanPostProcessorsAfterInitialization
	 */
	@Override
	protected Object postProcessObjectFromFactoryBean(Object object, String beanName) {
		return applyBeanPostProcessorsAfterInitialization(object, beanName);
	}

	/**
	 * Overridden to clear FactoryBean instance cache as well.
	 */
	@Override
	protected void removeSingleton(String beanName) {
		synchronized (getSingletonMutex()) {
			super.removeSingleton(beanName);
			this.factoryBeanInstanceCache.remove(beanName);
		}
	}

	/**
	 * Overridden to clear FactoryBean instance cache as well.
	 */
	@Override
	protected void clearSingletonCache() {
		synchronized (getSingletonMutex()) {
			super.clearSingletonCache();
			this.factoryBeanInstanceCache.clear();
		}
	}

	/**
	 * Expose the logger to collaborating delegates.
	 * @since 5.0.7
	 */
	Log getLogger() {
		return logger;
	}


	/**
	 * Special DependencyDescriptor variant for Spring's good old autowire="byType" mode.
	 * Always optional; never considering the parameter name for choosing a primary candidate.
	 */
	@SuppressWarnings("serial")
	private static class AutowireByTypeDependencyDescriptor extends DependencyDescriptor {

		public AutowireByTypeDependencyDescriptor(MethodParameter methodParameter, boolean eager) {
			super(methodParameter, false, eager);
		}

		@Override
		public String getDependencyName() {
			return null;
		}
	}


	/**
	 * {@link MethodCallback} used to find {@link FactoryBean} type information.
	 */
	private static class FactoryBeanMethodTypeFinder implements MethodCallback {

		private final String factoryMethodName;

		private ResolvableType result = ResolvableType.NONE;

		FactoryBeanMethodTypeFinder(String factoryMethodName) {
			this.factoryMethodName = factoryMethodName;
		}

		@Override
		public void doWith(Method method) throws IllegalArgumentException, IllegalAccessException {
			if (isFactoryBeanMethod(method)) {
				ResolvableType returnType = ResolvableType.forMethodReturnType(method);
				ResolvableType candidate = returnType.as(FactoryBean.class).getGeneric();
				if (this.result == ResolvableType.NONE) {
					this.result = candidate;
				}
				else {
					Class<?> resolvedResult = this.result.resolve();
					Class<?> commonAncestor = ClassUtils.determineCommonAncestor(candidate.resolve(), resolvedResult);
					if (!ObjectUtils.nullSafeEquals(resolvedResult, commonAncestor)) {
						this.result = ResolvableType.forClass(commonAncestor);
					}
				}
			}
		}

		private boolean isFactoryBeanMethod(Method method) {
			return (method.getName().equals(this.factoryMethodName) &&
					FactoryBean.class.isAssignableFrom(method.getReturnType()));
		}

		ResolvableType getResult() {
			Class<?> resolved = this.result.resolve();
			boolean foundResult = resolved != null && resolved != Object.class;
			return (foundResult ? this.result : ResolvableType.NONE);
		}
	}

}<|MERGE_RESOLUTION|>--- conflicted
+++ resolved
@@ -1431,13 +1431,8 @@
 	 * @param beanName the name of the bean     bean的名称
 	 * @param mbd the bean definition for the bean      bean的BeanDefinition
 	 * @param explicitArgs argument values passed in programmatically via the getBean method,
-<<<<<<< HEAD
-	 * or {@code null} if none (implying the use of constructor argument values from bean definition)
-	 * @return a BeanWrapper for the new instance
-=======
 	 * or {@code null} if none (-> use constructor argument values from bean definition)    通过getBean方法以编程方式传入的参数值，如果没有，则为null（->使用BeanDefinition中的构造函数参数值）
 	 * @return a BeanWrapper for the new instance   新实例的BeanRapper
->>>>>>> 02d1245d
 	 * @see #getBean(String, Object[])
 	 */
 	protected BeanWrapper instantiateUsingFactoryMethod(
@@ -1462,14 +1457,9 @@
 	 * @param mbd the bean definition for the bean      bean的BeanDefinition
 	 * @param ctors the chosen candidate constructors       选定的候选构造函数
 	 * @param explicitArgs argument values passed in programmatically via the getBean method,
-<<<<<<< HEAD
-	 * or {@code null} if none (implying the use of constructor argument values from bean definition)
-	 * @return a BeanWrapper for the new instance
-=======
 	 * or {@code null} if none (-> use constructor argument values from bean definition)
 	 *                     通过getBean方法以编程方式传入的参数值，如果没有，则为null（->使用BeanDefinition中的构造函数参数值）
 	 * @return a BeanWrapper for the new instance   新实例的BeanWrapper
->>>>>>> 02d1245d
 	 */
 	protected BeanWrapper autowireConstructor(
 			String beanName, RootBeanDefinition mbd, @Nullable Constructor<?>[] ctors, @Nullable Object[] explicitArgs) {
